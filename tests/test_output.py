"""Test module for MFE class output details."""
import pytest
import sklearn.tree

import pymfe._internal as _internal
from pymfe.mfe import MFE
from tests.utils import load_xy

GNAME = "mfe-output-details"


class TestOutput:
    """TestClass dedicated to test MFE output details."""

    def test_output_lengths_1(self):
        X, y = load_xy(0)
        res = MFE().fit(X=X.values, y=y.values).extract()
        vals, names = res

        assert len(vals) == len(names)

    @pytest.mark.parametrize("dt_id, measure_time", [
        (0, "total"),
        (0, "total_summ"),
        (0, "avg"),
        (0, "avg_summ"),
        (2, "total"),
        (2, "total_summ"),
        (2, "avg"),
        (2, "avg_summ"),
    ])
    def test_output_lengths_2(self, dt_id, measure_time):
        X, y = load_xy(dt_id)
        res = MFE(measure_time=measure_time).fit(
            X=X.values, y=y.values).extract()
        vals, names, time = res

        assert len(vals) == len(names) == len(time)

    def test_output_lengths_3(self):
        X, y = load_xy(0)
        res = MFE(summary=None).fit(X=X.values, y=y.values).extract()
        vals, names = res

        assert len(vals) == len(names)

    @pytest.mark.parametrize("dt_id, measure_time", [
        (0, "total"),
        (0, "total_summ"),
        (0, "avg"),
        (0, "avg_summ"),
        (2, "total"),
        (2, "total_summ"),
        (2, "avg"),
        (2, "avg_summ"),
    ])
    def test_output_lengths_4(self, dt_id, measure_time):
        X, y = load_xy(dt_id)
        res = MFE(
            summary=None, measure_time=measure_time).fit(
                X=X.values, y=y.values).extract()
        vals, names, time = res

        assert len(vals) == len(names) == len(time)

    @pytest.mark.parametrize("verbosity, msg_expected", [
        (0, False),
        (1, True),
        (2, True),
    ])
    def test_verbosity_1(self, verbosity, msg_expected, capsys):
        _internal.print_verbose_progress(
            cur_progress=0,
            cur_mtf_name="foo",
            item_type="test",
            verbose=verbosity)

        captured = capsys.readouterr().out

        assert ((not msg_expected) and (not captured)) or (msg_expected and captured)

    def test_verbosity_2(self, capsys):
        X, y = load_xy(0)

        MFE().fit(X=X.values, y=y.values).extract(verbose=0)

        captured = capsys.readouterr().out

        assert not captured

    @pytest.mark.parametrize("verbosity, msg_expected", [
        (0, False),
        (1, True),
        (2, True),
    ])
    def test_verbosity_3(self, verbosity, msg_expected, capsys):
        X, y = load_xy(0)

        MFE().fit(X=X.values, y=y.values).extract(verbose=verbosity)

        captured = capsys.readouterr().out

<<<<<<< HEAD
        assert (not msg_expected) or captured
=======
        assert ((not msg_expected) and (not captured)) or (msg_expected and captured)
>>>>>>> f255c46f

    @pytest.mark.parametrize("verbosity, msg_expected", [
        (0, False),
        (1, True),
    ])
<<<<<<< HEAD
    def test_verbosity_with_confidence(self, verbosity, msg_expected, capsys):
        X, y = load_xy(2)

        MFE().fit(X.values, y.values).extract_with_confidence(verbose=verbosity)
=======
    def test_verbosity_from_model(self, verbosity, msg_expected, capsys):
        X, y = load_xy(2)

        model = sklearn.tree.DecisionTreeClassifier().fit(X.values, y.values)

        MFE().extract_from_model(model, verbose=verbosity)
>>>>>>> f255c46f

        captured = capsys.readouterr().out

        assert ((not msg_expected) and (not captured)) or (msg_expected and captured)<|MERGE_RESOLUTION|>--- conflicted
+++ resolved
@@ -99,31 +99,30 @@
         MFE().fit(X=X.values, y=y.values).extract(verbose=verbosity)
 
         captured = capsys.readouterr().out
-
-<<<<<<< HEAD
         assert (not msg_expected) or captured
-=======
-        assert ((not msg_expected) and (not captured)) or (msg_expected and captured)
->>>>>>> f255c46f
 
     @pytest.mark.parametrize("verbosity, msg_expected", [
         (0, False),
         (1, True),
     ])
-<<<<<<< HEAD
     def test_verbosity_with_confidence(self, verbosity, msg_expected, capsys):
         X, y = load_xy(2)
 
         MFE().fit(X.values, y.values).extract_with_confidence(verbose=verbosity)
-=======
+        
+        captured = capsys.readouterr().out
+        assert ((not msg_expected) and (not captured)) or (msg_expected and captured)
+
+    @pytest.mark.parametrize("verbosity, msg_expected", [
+        (0, False),
+        (1, True),
+    ])
     def test_verbosity_from_model(self, verbosity, msg_expected, capsys):
         X, y = load_xy(2)
 
         model = sklearn.tree.DecisionTreeClassifier().fit(X.values, y.values)
 
         MFE().extract_from_model(model, verbose=verbosity)
->>>>>>> f255c46f
-
+        
         captured = capsys.readouterr().out
-
         assert ((not msg_expected) and (not captured)) or (msg_expected and captured)