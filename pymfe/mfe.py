--- conflicted
+++ resolved
@@ -45,17 +45,11 @@
                  summary: t.Union[str, t.Iterable[str]] = ("mean", "sd"),
                  measure_time: t.Optional[str] = None,
                  wildcard: str = "all",
-<<<<<<< HEAD
-                 score="accuracy",
-                 folds=10,
-                 sample_size=1.0,
-                 hypparam_model_dt: t.Optional[t.Dict[str, t.Any]] = None,
-=======
                  score: str = "accuracy",
                  num_cv_folds: int = 10,
                  shuffle_cv_folds: bool = False,
                  lm_sample_frac: float = 1.0,
->>>>>>> 05e30ccc
+                 hypparam_model_dt: t.Optional[t.Dict[str, t.Any]] = None,
                  suppress_warnings: bool = False,
                  random_state: t.Optional[int] = None) -> None:
         """Provides easy access for metafeature extraction from datasets.
