--- conflicted
+++ resolved
@@ -1520,133 +1520,6 @@
 
         return tuple(sorted(metafeat_names))
 
-<<<<<<< HEAD
-=======
-    def _extract_with_bootstrap(
-        self,
-        extractor: "MFE",
-        sample_num: int,
-        arguments_fit: t.Dict[str, t.Any],
-        arguments_extract: t.Dict[str, t.Any],
-        verbose: int = 0,
-    ) -> t.Tuple[np.ndarray, ...]:
-        """Extract metafeatures using bootstrapping."""
-        if self.X is None:
-            raise TypeError(
-                "Fitted data not found. Please call 'fit' method first."
-            )
-
-        def _handle_extract_ret(
-            res: t.Tuple[np.ndarray, ...],
-            args: t.Union[t.Tuple[t.List, ...], t.Dict[str, t.Any]],
-            it_num: int,
-        ) -> t.Tuple[np.ndarray, ...]:
-            """Handle each .extraction method return value."""
-            mtf_names, mtf_vals, mtf_time = res
-
-            _handle_output = {
-                tuple: lambda args: args,
-                dict: lambda args: (
-                    args["mtf_names"],
-                    args["mtf_vals"],
-                    args["mtf_time"],
-                )
-                if self.timeopt
-                else (
-                    args["mtf_names"],
-                    args["mtf_vals"],
-                ),
-                pd.DataFrame: lambda args: (
-                    list(args.columns),
-                    args.values[0],
-                    args.values[1],
-                )
-                if self.timeopt
-                else (
-                    list(args.columns),
-                    args.values[0],
-                ),
-            }
-
-            if self.timeopt:
-                cur_mtf_names, cur_mtf_vals, cur_mtf_time = _handle_output[
-                    type(args)
-                ](args)
-            else:
-                cur_mtf_names, cur_mtf_vals = _handle_output[type(args)](args)
-
-            if mtf_names.size:
-                mtf_vals[:, it_num] = cur_mtf_vals
-
-                if self.timeopt:
-                    mtf_time += cur_mtf_time
-
-            else:
-                mtf_names = np.asarray(cur_mtf_names, dtype=str)
-                mtf_vals = np.zeros(
-                    (len(cur_mtf_vals), sample_num), dtype=float
-                )
-                mtf_vals[:, 0] = cur_mtf_vals
-
-                if self.timeopt:
-                    mtf_time = np.asarray(cur_mtf_time, dtype=float)
-
-            return mtf_names, mtf_vals, mtf_time
-
-        res = 3 * (np.array([]),)
-
-        if self.random_state is None:
-            # Enforce pseudo-random behaviour to avoid previously set
-            # random seeds out of this context
-            np.random.seed()
-
-        bootstrap_random_state = (
-            self.random_state
-            if self.random_state is not None
-            else np.random.randint(2 ** 20 - 1)
-        )
-
-        for it_num in np.arange(sample_num):
-            if verbose > 0:
-                print(
-                    "Extracting from sample dataset {} of {} ({:.2f}%)..."
-                    "".format(
-                        1 + it_num,
-                        sample_num,
-                        100.0 * (1 + it_num) / sample_num,
-                    )
-                )
-
-            # Note: setting random state to prevent same sample indices due
-            # to random states set during fit/extraction
-            np.random.seed(bootstrap_random_state)
-            bootstrap_random_state += 1
-
-            sample_inds = np.random.randint(
-                self.X.shape[0], size=self.X.shape[0]
-            )
-
-            X_sample = self.X[sample_inds, :]
-            y_sample = self.y[sample_inds] if self.y is not None else None
-
-            extractor.fit(X_sample, y_sample, **arguments_fit)
-
-            res = _handle_extract_ret(
-                res=res,
-                args=extractor.extract(**arguments_extract),
-                it_num=it_num,
-            )
-
-            if verbose > 0:
-                print(
-                    "Done extracting from sample dataset {}.\n".format(
-                        1 + it_num
-                    )
-                )
-
-        return res
-
->>>>>>> 9591de29
     def extract_with_confidence(
         self,
         sample_num: int = 128,
@@ -1783,24 +1656,12 @@
             else (names, vals, conf),
             dict: lambda names, vals, conf, times=[]: {
                 "mtf_names": names,
-<<<<<<< HEAD
-                "bootstrap_vals": vals,
-=======
                 "mtf_vals": vals,
->>>>>>> 9591de29
                 "confidence": conf,
                 "mtf_time": times,
             }
             if self.timeopt
-<<<<<<< HEAD
-            else {
-                "mtf_names": names,
-                "bootstrap_vals": vals,
-                "confidence": conf,
-            },
-=======
             else {"mtf_names": names, "mtf_vals": vals, "confidence": conf},
->>>>>>> 9591de29
         }
 
         # Check if the type was defined previously
