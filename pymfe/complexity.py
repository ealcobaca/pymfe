"""Module dedicated to extraction of complexity metafeatures."""

import typing as t
import itertools

import numpy as np
import sklearn
import sklearn.pipeline
import scipy.spatial

from pymfe.general import MFEGeneral
from pymfe.clustering import MFEClustering
from pymfe import _utils


class MFEComplexity:
    """Keep methods for metafeatures of ``Complexity`` group.

    The convention adopted for metafeature extraction related methods is to
    always start with ``ft_`` prefix to allow automatic method detection. This
    prefix is predefined within ``_internal`` module.

    All method signature follows the conventions and restrictions listed below:

    1. For independent attribute data, ``X`` means ``every type of attribute``,
       ``N`` means ``Numeric attributes only`` and ``C`` stands for
       ``Categorical attributes only``. It is important to note that the
       categorical attribute sets between ``X`` and ``C`` and the numerical
       attribute sets between ``X`` and ``N`` may differ due to data
       transformations, performed while fitting data into MFE model,
       enabled by, respectively, ``transform_num`` and ``transform_cat``
       arguments from ``fit`` (MFE method).

    2. Only arguments in MFE ``_custom_args_ft`` attribute (set up inside
       ``fit`` method) are allowed to be required method arguments. All other
       arguments must be strictly optional (i.e., has a predefined default
       value).

    3. The initial assumption is that the user can change any optional
       argument, without any previous verification of argument value or its
       type, via kwargs argument of ``extract`` method of MFE class.

    4. The return value of all feature extraction methods should be a single
       value or a generic Sequence (preferably a :obj:`np.ndarray`) type with
       numeric values.

    There is another type of method adopted for automatic detection. It is
    adopted the prefix ``precompute_`` for automatic detection of these
    methods. These methods run while fitting some data into an MFE model
    automatically, and their objective is to precompute some common value
    shared between more than one feature extraction method. This strategy is a
    trade-off between more system memory consumption and speeds up of feature
    extraction. Their return value must always be a dictionary whose keys are
    possible extra arguments for both feature extraction methods and other
    precomputation methods. Note that there is a share of precomputed values
    between all valid feature-extraction modules (e.g., ``class_freqs``
    computed in module ``statistical`` can freely be used for any
    precomputation or feature extraction method of module ``landmarking``).
    """
    @classmethod
<<<<<<< HEAD
    def precompute_complexity(cls,
                              y: t.Optional[np.ndarray] = None,
=======
    def precompute_complexity(cls, y: t.Optional[np.ndarray] = None,
>>>>>>> c0992676
                              **kwargs) -> t.Dict[str, t.Any]:
        """Precompute some useful things to support feature-based measures.

        Parameters
        ----------
        y : :obj:`np.ndarray`, optional
            Target attribute.

        **kwargs
            Additional arguments. May have previously precomputed before this
            method from other precomputed methods, so they can help speed up
            this precomputation.

        Returns
        -------
        :obj:`dict`
            With following precomputed items:
                - ``ovo_comb`` (list): List of all class OVO combination,
                    i.e., all combinations of distinct class indices by pairs
                    ([(0, 1), (0, 2) ...].)
                - ``cls_inds`` (:obj:`np.ndarray`): Boolean array which
                    indicates whether each example belongs to each class. The
                    rows corresponds to the distinct classes, and the instances
                    are represented by the columns.
                - ``classes`` (:obj:`np.ndarray`): distinct classes in the
                    fitted target attribute.
                - ``class_freqs`` (:obj:`np.ndarray`): The number of examples
                    in each class. The indices corresponds to the classes.
        """
        precomp_vals = {}  # type: t.Dict[str, t.Any]

        if (y is not None and not {"classes", "class_freqs"}.issubset(kwargs)):
            sub_dic = MFEGeneral.precompute_general_class(y)
            precomp_vals.update(sub_dic)

        classes = kwargs.get("classes", precomp_vals.get("classes"))

        if y is not None and "cls_inds" not in kwargs:
            cls_inds = _utils.calc_cls_inds(y, classes)
            precomp_vals["cls_inds"] = cls_inds

        if y is not None and "ovo_comb" not in kwargs:
            ovo_comb = cls._calc_ovo_comb(classes)
            precomp_vals["ovo_comb"] = ovo_comb

        return precomp_vals

    @classmethod
    def precompute_pca_tx(cls,
                          N: np.ndarray,
                          tx_n_components: float = 0.95,
                          random_state: t.Optional[int] = None,
                          **kwargs) -> t.Dict[str, int]:
        """Precompute PCA to support dimensionality measures.

        Parameters
        ----------
        N : :obj:`np.ndarray`
            Numerical fitted data.

        tx_n_components : float, optional
            Specifies the number of components such that the amount of variance
            that needs to be explained is greater than the percentage specified
            by ``tx_n_components``. The PCA is computed using ``N``.

        random_state : int, optional
            If the fitted data is huge and the number of principal components
            to be kept is low, then the PCA analysis is done using a randomized
            strategy for efficiency. This random seed keeps the results
            replicable. Check ``sklearn.decomposition.PCA`` documentation for
            more information.

        **kwargs
            Additional arguments. May have previously precomputed before this
            method from other precomputed methods, so they can help speed up
            this precomputation.

        Returns
        -------
        :obj:`dict`
            With following precomputed items:
                - ``num_attr_pca`` (int): Number of features after PCA
                    analysis with at least ``tx_n_components`` fraction of
                    data variance explained by the selected principal
                    components.
        """
        precomp_vals = {}

        if N is not None and "num_attr_pca" not in kwargs:
            pca = sklearn.decomposition.PCA(n_components=tx_n_components,
                                            random_state=random_state)

            pca.fit(N)

            num_attr_pca = pca.explained_variance_ratio_.shape[0]

            precomp_vals["num_attr_pca"] = num_attr_pca

        return precomp_vals

    @classmethod
    def precompute_complexity_svm(
            cls,
            y: t.Optional[np.ndarray] = None,
            max_iter: t.Union[int, float] = 1e5,
            random_state: t.Optional[int] = None,
            **kwargs) -> t.Dict[str, sklearn.pipeline.Pipeline]:
        """Init a Support Vector Classifier pipeline (with data standardization.)

        Parameters
        ----------
        max_iter : float or int, optional
            Maximum number of iterations allowed for the support vector
            machine model convergence. This parameter can receive float
            numbers to be compatible with the Python scientific notation
            data type.

        random_state : int, optional
            Random seed for dual coordinate descent while fitting the
            Support Vector Classifier model. Check `sklearn.svm.LinearSVC`
            documentation (`random_state` parameter) for more information.

        **kwargs
            Additional arguments. May have previously precomputed before this
            method from other precomputed methods, so they can help speed up
            this precomputation.

        Returns
        -------
        :obj:`dict`
            With following precomputed items:
                - ``svc_pipeline`` (sklearn.pipeline.Pipeline): support
                    vector classifier learning pipeline, with data
                    standardization (mean = 0 and variance = 1) before the
                    learning model.
        """
        precomp_vals = {}

        if y is not None and "svc_pipeline" not in kwargs:
            scaler = sklearn.preprocessing.StandardScaler()

            # Note: 'C' parameter is inversely proportional to the
            # regularization strenght, which is '0.5' in the reference
            # paper.
            svc = sklearn.svm.LinearSVC(penalty="l2",
                                        loss="hinge",
                                        C=2.0,
                                        tol=10e-3,
                                        max_iter=int(max_iter),
                                        random_state=random_state)

            pip = sklearn.pipeline.Pipeline([("scaler", scaler), ("svc", svc)])

            precomp_vals["svc_pipeline"] = pip

        return precomp_vals

    @classmethod
    def precompute_norm_dist_mat(cls,
                                 N: np.ndarray,
                                 metric: str = "minkowski",
                                 p: t.Union[int, float] = 2,
                                 **kwargs) -> t.Dict[str, np.ndarray]:
        """Precompute normalized ``N`` and pairwise distance among instances.

        Parameters
        ----------
        N : :obj:`np.ndarray`
            Numerical fitted data.

        metric : str, optional
            Metric used to calculate the distances between the instances.
            Check the ``scipy.spatial.distance.cdist`` documentation to
            get a list of all available metrics.

        p : int, optional
            Power parameter for the Minkowski metric. When p = 1, this is
            equivalent to using Manhattan distance (l1), and Euclidean
            distance (l2) for p = 2. For arbitrary p, Minkowski distance
            (l_p) is used.

        **kwargs
            Additional arguments. May have previously precomputed before this
            method from other precomputed methods, so they can help speed up
            this precomputation.

        Returns
        -------
        :obj:`dict`
            With following precomputed items:
                - ``N_scaled`` (:obj:`np.ndarray`): numerical data ``N`` with
                    each feature normalized  in [0, 1] range. Used only if
                    ``norm_dist_mat`` is None.
                - ``norm_dist_mat`` (:obj:`np.ndarray`): square matrix with
                    the normalized pairwise distances between each instance
                    in ``N_scaled``, i.e., between the normalized instances.
                    (note that this matrix is the normalized pairwise
                    distances between the normalized instances, i.e., there
                    is two normalization processes involved.)
                - ``orig_dist_mat_min`` (float): minimal value from the
                    original pairwise distance matrix. Can be used to
                    preprocess test data before predictions.
                - ``orig_dist_mat_min`` (float): range (max - min) value from
                    the original pairwise distance matrix. Can be used to
                    preprocess test data before predictions.
        """
        precomp_vals = {}

        if N.size and "N_scaled" not in kwargs:
            N_scaled = cls._scale_N(N=N)
            precomp_vals["N_scaled"] = N_scaled

        else:
            N_scaled = kwargs.get("N_scaled")

        if N_scaled is not None and "norm_dist_mat" not in kwargs:
            norm_dist_mat, orig_dist_mat_min, orig_dist_mat_ptp = (
                cls._calc_norm_dist_mat(
                    N=N,
                    metric=metric,
                    p=p,
                    N_scaled=N_scaled,
                    return_scalers=True))

            precomp_vals["norm_dist_mat"] = norm_dist_mat
            precomp_vals["orig_dist_mat_min"] = orig_dist_mat_min
            precomp_vals["orig_dist_mat_ptp"] = orig_dist_mat_ptp

        return precomp_vals

    @classmethod
    def precompute_nearest_enemy(cls,
                                 N: np.ndarray,
                                 y: t.Optional[np.ndarray] = None,
                                 metric: str = "minkowski",
                                 p: t.Union[int, float] = 2,
                                 **kwargs) -> t.Dict[str, np.ndarray]:
        """Precompute instances nearest enemy related values.

        The instance nearest enemy is the nearest instance from a
        different class.

        Parameters
        ----------
        N : :obj:`np.ndarray`
            Numerical fitted data.

        y : :obj:`np.ndarray`
            Target attribute.

        metric : str, optional
            Metric used to calculate the distances between the instances.
            Check the ``scipy.spatial.distance.cdist`` documentation to
            get a list of all available metrics.

        p : int, optional
            Power parameter for the Minkowski metric. When p = 1, this is
            equivalent to using Manhattan distance (l1), and Euclidean
            distance (l2) for p = 2. For arbitrary p, Minkowski distance
            (l_p) is used.

        **kwargs
            Additional arguments. May have previously precomputed before this
            method from other precomputed methods, so they can help speed up
            this precomputation.

        Returns
        -------
        :obj:`dict`
            With following precomputed items:
                - ``nearest_enemy_dist`` (:obj:`np.ndarray`): distance of each
                    instance to its nearest enemy (instances of a distinct
                    class.)
                - ``nearest_enemy_ind`` (:obj:`np.ndarray`): index of the
                    nearest enemy (instances of a distinct class) for each
                    instance.

            This precomputation method also depends on values precomputed in
            other precomputation methods, ``precompute_complexity`` and
            ``precompute_norm_dist_mat``. Therefore, the return values of
            those methods can also be returned in case they are not called
            before. Check the documentation of each method to verify which
            values either methods returns to a precise description for the
            additional values that may be returned by this method.
        """
        precomp_vals = {}

        if (y is not None and N.size
                and not {"nearest_enemy_dist", "nearest_enemy_ind"
                         }.issubset(kwargs)):
            norm_dist_mat = kwargs.get("norm_dist_mat")
            cls_inds = kwargs.get("cls_inds")

            if norm_dist_mat is None:
                precomp_vals.update(
                    cls.precompute_norm_dist_mat(N=N,
                                                 metric=metric,
                                                 p=p,
                                                 **kwargs))
                norm_dist_mat = precomp_vals["norm_dist_mat"]

            if cls_inds is None:
                precomp_vals.update(cls.precompute_complexity(y=y, **kwargs))
                cls_inds = precomp_vals["cls_inds"]

            nearest_enemy_dist, nearest_enemy_ind = (cls._calc_nearest_enemies(
                norm_dist_mat=norm_dist_mat,
                cls_inds=cls_inds,
                return_inds=True))

            precomp_vals["nearest_enemy_dist"] = nearest_enemy_dist
            precomp_vals["nearest_enemy_ind"] = nearest_enemy_ind

        return precomp_vals

    @classmethod
    def _calc_norm_dist_mat(
            cls,
            N: np.ndarray,
            metric: str,
            p: t.Union[int, float] = 2,
            N_scaled: t.Optional[np.ndarray] = None,
            normalize: bool = True,
            return_scalers: bool = False,
    ) -> np.ndarray:
        """Calculate a pairwise normalized distance matrix.

        All distances are normalized in [0, 1] range.

        If ``normalize`` is False, then the unnormalized pairwise
        distance matrix is returned.

        If ``return_scalers`` is True, this method also returns
        the global minimal distance `Min`, and the range (max - min)
        `Ptp` (point-to-point) values, used to normalize the distance
        matrix. Hence, the original distance matrix M can be obtained
        using the following relationship: M = M_scaled * Ptp + Min.

        The values `Ptp` and `Min` can also be used to normalize
        test data, in order to provide nearest neighbor predictions
        without data leakage.
        """
        if N_scaled is None:
            N_scaled = cls._scale_N(N=N)

        norm_dist_mat = scipy.spatial.distance.cdist(
            N_scaled, N_scaled, metric=metric, p=p)

        orig_dist_mat_min = np.min(norm_dist_mat)
        orig_dist_mat_ptp = np.ptp(norm_dist_mat)

        if normalize and np.not_equal(0.0, orig_dist_mat_ptp):
            norm_dist_mat = (
                norm_dist_mat - orig_dist_mat_min) / orig_dist_mat_ptp

        if return_scalers:
            return norm_dist_mat, orig_dist_mat_min, orig_dist_mat_ptp

        return norm_dist_mat

    @staticmethod
    def _calc_ovo_comb(classes: np.ndarray) -> t.List[t.Tuple]:
        """Compute the ``ovo_comb`` variable.

        The ``ovo_comb`` value is a array with all class OVO combination,
        i.e., all combinations of distinct class indices by pairs.
        """
        ovo_comb = itertools.combinations(np.arange(classes.size), 2)
        return np.asarray(list(ovo_comb), dtype=int)

    @staticmethod
    def _calc_maxmax(N_cls_1: np.ndarray, N_cls_2: np.ndarray) -> np.ndarray:
        """Compute the maximum of the maximum values per class for all feat.

        The index i indicate the maxmax of feature i.
        """
        max_cls_1 = np.max(N_cls_1, axis=0) if N_cls_1.size else -np.inf
        max_cls_2 = np.max(N_cls_2, axis=0) if N_cls_2.size else -np.inf

        maxmax = np.maximum(max_cls_1, max_cls_2)

        if not maxmax.shape:
            return np.full(shape=N_cls_1.shape[1], fill_value=-np.inf)

        return maxmax

    @staticmethod
    def _calc_minmin(N_cls_1: np.ndarray, N_cls_2: np.ndarray) -> np.ndarray:
        """Compute the minimum of the minimum values per class for all feat.

        The index i indicate the minmin of feature i.
        """
        min_cls_1 = np.min(N_cls_1, axis=0) if N_cls_1.size else np.inf
        min_cls_2 = np.min(N_cls_2, axis=0) if N_cls_2.size else np.inf

        minmin = np.minimum(min_cls_1, min_cls_2)

        if not minmin.shape:
            return np.full(shape=N_cls_1.shape[1], fill_value=np.inf)

        return minmin

    @staticmethod
    def _calc_minmax(N_cls_1: np.ndarray, N_cls_2: np.ndarray) -> np.ndarray:
        """Compute the minimum of the maximum values per class for all feat.

        The index i indicate the minmax of feature i.
        """
        if N_cls_1.size == 0 or N_cls_2.size == 0:
            # Note: if there is no two classes, the 'overlapping region'
            # becomes ill defined. Thus, returning '-np.inf' alongside
            # '_calc_maxmin()' returning '+np.inf' guarantees that no
            # example will remain into the (undefined) 'overlapping region.'
            return np.full(shape=N_cls_1.shape[1], fill_value=-np.inf)

        minmax = np.minimum(np.max(N_cls_1, axis=0), np.max(N_cls_2, axis=0))

        return minmax

    @staticmethod
    def _calc_maxmin(N_cls_1: np.ndarray, N_cls_2: np.ndarray) -> np.ndarray:
        """Compute the maximum of the minimum values per class for all feat.

        The index i indicate the maxmin of the ith feature.
        """
        if N_cls_1.size == 0 or N_cls_2.size == 0:
            # Note: if there is no two classes, the 'overlapping region'
            # becomes ill defined. Thus, returning '+np.inf' alongside
            # '_calc_minmax()' returning '-np.inf' guarantees that no
            # example will remain into the (undefined) 'overlapping region.'
            return np.full(shape=N_cls_1.shape[1], fill_value=np.inf)

        maxmin = np.maximum(np.min(N_cls_1, axis=0), np.min(N_cls_2, axis=0))

        return maxmin

    @staticmethod
    def _calc_overlap(
            N: np.ndarray,
            minmax: np.ndarray,
            maxmin: np.ndarray,
    ) -> t.Tuple[int, np.ndarray, np.ndarray]:
        """Compute the instances in overlapping region by feature."""
        # True if the example is in the overlapping region
        feat_overlapped_region = np.logical_and(N >= maxmin, N <= minmax)

        feat_overlap_num = np.sum(feat_overlapped_region, axis=0)
        ind_less_overlap = np.argmin(feat_overlap_num)

        return ind_less_overlap, feat_overlap_num, feat_overlapped_region

    @classmethod
    def _interpolate(
            cls,
            N: np.ndarray,
            y: np.ndarray,
            cls_inds: np.ndarray,
            random_state: t.Optional[int] = None,
    ) -> t.Tuple[np.ndarray, np.ndarray]:
        """Create a new dataset using interpolated instances from ``N``.

        The instances are interpolated using only other instances
        from the same class.
        """
        if random_state is not None:
            np.random.seed(random_state)

        N_interpol = np.zeros(N.shape, dtype=N.dtype)
        y_interpol = np.zeros(y.shape, dtype=y.dtype)

        ind_cur = 0

        for inds_cur_cls in cls_inds:
            N_cur_cls = N[inds_cur_cls, :]
            subset_size = N_cur_cls.shape[0]

            # Currently it is allowed to a instance 'interpolate with itself',
            # which holds the instance itself as result.
            sample_a = N_cur_cls[np.random.choice(subset_size, subset_size), :]
            sample_b = N_cur_cls[np.random.choice(subset_size, subset_size), :]

            rand_delta = np.random.ranf(N_cur_cls.shape)

            N_subset_interp = sample_a + (sample_b - sample_a) * rand_delta

            ind_next = ind_cur + subset_size
            N_interpol[ind_cur:ind_next, :] = N_subset_interp
            y_interpol[ind_cur:ind_next] = y[inds_cur_cls]
            ind_cur = ind_next

        return N_interpol, y_interpol

    @classmethod
    def _calc_nearest_enemies(
            cls,
            norm_dist_mat: np.ndarray,
            cls_inds: np.ndarray,
            return_inds: bool = True,
    ) -> t.Union[np.ndarray, t.Tuple[np.ndarray, ...]]:
        """Calculate each instances nearest enemies.

        Returns the nearest enemies distance and its indices.
        """
        num_inst = norm_dist_mat.shape[0]

        # Note: 'n_en' stands for 'nearest_enemy'
        n_en_dist = np.full(num_inst, fill_value=np.inf, dtype=float)

        if return_inds:
            n_en_inds = np.full(num_inst, fill_value=-1, dtype=int)

            for inds_cur_cls in cls_inds:
                norm_dist_en = norm_dist_mat[~inds_cur_cls, :][:, inds_cur_cls]

                en_inds = np.argmin(norm_dist_en, axis=0)
                _aux = np.arange(norm_dist_en.shape[1])

                n_en_inds[inds_cur_cls] = en_inds
                n_en_dist[inds_cur_cls] = norm_dist_en[en_inds, _aux]

            return n_en_dist, n_en_inds

        for inds_cur_cls in cls_inds:
            norm_dist_en = norm_dist_mat[~inds_cur_cls, :][:, inds_cur_cls]
            n_en_dist[inds_cur_cls] = np.min(norm_dist_en, axis=0)

        return n_en_dist

    @staticmethod
    def _scale_N(N: np.ndarray) -> np.ndarray:
        """Scale all features of N to [0, 1] range."""
        N_scaled = N

        if (not np.allclose(1.0, np.max(N, axis=0))
                or not np.allclose(0.0, np.min(N, axis=0))):
            N_scaled = sklearn.preprocessing.MinMaxScaler(
                feature_range=(0, 1)).fit_transform(N)

        return N_scaled

    @classmethod
    def ft_f1(cls,
              N: np.ndarray,
              y: np.ndarray,
              cls_inds: t.Optional[np.ndarray] = None,
              class_freqs: t.Optional[np.ndarray] = None) -> np.ndarray:
        """Maximum Fisher's discriminant ratio.

        It measures theoverlap between the values of the features in
        different classes.

        The average value of this measure is in [0, 1] range.

        Parameters
        ----------
        N : :obj:`np.ndarray`
            Numerical fitted data.

        y : :obj:`np.ndarray`
            Target attribute.

        cls_inds : :obj:`np.ndarray`, optional
            Boolean array which indicates the examples of each class.
            The rows corresponds to each distinct class, and the columns
            corresponds to the instances.

        class_freqs : :obj:`np.ndarray`, optional
            The number of examples in each class. The indices corresponds to
            the classes.

        Returns
        -------
        :obj:`np.ndarray`
            Inverse of all Fisher's discriminant ratios.

        References
        ----------
        .. [1] Ana C. Lorena, Luís P. F. Garcia, Jens Lehmann, Marcilio C. P.
           Souto, and Tin K. Ho. How Complex is your classification problem?
           A survey on measuring classification complexity (V2). (2019)
           (Cited on page 9). Published in ACM Computing Surveys (CSUR),
           Volume 52 Issue 5, October 2019, Article No. 107.
        .. [2] Ramón A Mollineda, José S Sánchez, and José M Sotoca. Data
           characterization for effective prototype selection. In 2nd Iberian
           Conference on Pattern Recognition and Image Analysis (IbPRIA),
           pages 27–34, 2005.
        """
        classes = None

        if class_freqs is None:
            classes, class_freqs = np.unique(y, return_counts=True)

        if cls_inds is None:
            cls_inds = _utils.calc_cls_inds(y, classes)

        mean_global = np.mean(N, axis=0)

        centroids = np.asarray(
            [np.mean(N[inds_cur_cls, :], axis=0) for inds_cur_cls in cls_inds],
            dtype=float)

        _numer = np.sum(np.square(centroids - mean_global).T * class_freqs,
                        axis=1)

        _denom = np.sum([
            sum(np.square(N[inds_cur_cls, :] - centroids[cls_ind, :]))
            for cls_ind, inds_cur_cls in enumerate(cls_inds)
        ], axis=0)

        attr_discriminant_ratio = _numer / _denom

        # Note: in the reference paper, this measure is calculated as:
        # f1 = 1.0 / (1.0 + np.max(attr_discriminant_ratio))
        # But in the R package 'ECoL', to enable summarization, it is
        # calculated as:
        f1 = 1.0 / (1.0 + attr_discriminant_ratio)

        return f1

    @classmethod
    def ft_f1v(cls,
               N: np.ndarray,
               y: np.ndarray,
               ovo_comb: t.Optional[np.ndarray] = None,
               cls_inds: t.Optional[np.ndarray] = None,
               class_freqs: t.Optional[np.ndarray] = None) -> np.ndarray:
        """Directional-vector maximum Fisher's discriminant ratio.

        This measure searches for a vector which can separate the two
        classes after the examples have been projected into it and
        considers a directional Fisher criterion. Check the references
        for more information.

        The average value of this measure is in [0, 1] range.

        Parameters
        ----------
        N : :obj:`np.ndarray`
            Numerical fitted data.

        y : :obj:`np.ndarray`
            Target attribute.

        ovo_comb : :obj:`np.ndarray`, optional
            List of all class OVO combination, i.e., all combinations of
            distinct class indices by pairs ([(0, 1), (0, 2) ...].)

        cls_inds : :obj:`np.ndarray`, optional
            Boolean array which indicates the examples of each class.
            The rows corresponds to each distinct class, and the columns
            corresponds to the instances.

        class_freqs : :obj:`np.ndarray`, optional
            The number of examples in each class. The indices corresponds to
            the classes.

        Returns
        -------
        :obj:`np.ndarray`
            Inverse of directional vector of Fisher's discriminant ratio.

        References
        ----------
        .. [1] Ana C. Lorena, Luís P. F. Garcia, Jens Lehmann, Marcilio C. P.
           Souto, and Tin K. Ho. How Complex is your classification problem?
           A survey on measuring classification complexity (V2). (2019)
           (Cited on page 9). Published in ACM Computing Surveys (CSUR),
           Volume 52 Issue 5, October 2019, Article No. 107.
        .. [2] Witold Malina. Two-parameter fisher criterion. IEEE
           Transactions on Systems, Man, and Cybernetics, Part B
           (Cybernetics), 31(4):629–636, 2001.
        """
        if ovo_comb is None or cls_inds is None or class_freqs is None:
            sub_dic = cls.precompute_complexity(y=y)
            ovo_comb = sub_dic["ovo_comb"]
            cls_inds = sub_dic["cls_inds"]
            class_freqs = sub_dic["class_freqs"]

        num_attr = N.shape[1]

        df = np.zeros(ovo_comb.shape[0], dtype=float)
        mat_scatter_within = []
        centroids = np.zeros((class_freqs.size, num_attr), dtype=float)

        for cls_ind, inds_cur_cls in enumerate(cls_inds):
            cur_cls_inst = N[inds_cur_cls, :]
            mat_scatter_within.append(
                np.cov(cur_cls_inst, rowvar=False, ddof=1))
            centroids[cls_ind, :] = cur_cls_inst.mean(axis=0)

        for ind, (cls_id_1, cls_id_2) in enumerate(ovo_comb):
            centroid_diff = (centroids[cls_id_1, :] -
                             centroids[cls_id_2, :]).reshape(-1, 1)

            total_inst_num = class_freqs[cls_id_1] + class_freqs[cls_id_2]

            W_mat = (class_freqs[cls_id_1] * mat_scatter_within[cls_id_1] +
                     class_freqs[cls_id_2] *
                     mat_scatter_within[cls_id_2]) / total_inst_num

            # Note: the result of np.linalg.piv 'Moore-Penrose' pseudo-inverse
            # does not match with the result of MASS::ginv 'Moore-Penrose'
            # pseudo-inverse implementation. The metafeature final result does
            # not seems to be affected.
            direc = np.matmul(scipy.linalg.pinv(W_mat), centroid_diff)
            mat_scatter_between = np.outer(centroid_diff, centroid_diff)

            _numen = np.matmul(direc.T, np.matmul(mat_scatter_between, direc))
            _denom = np.matmul(direc.T, np.matmul(W_mat, direc))

            df[ind] = _numen / _denom

        f1v = 1.0 / (1.0 + df)

        return f1v

    @classmethod
    def ft_f2(cls,
              N: np.ndarray,
              y: np.ndarray,
              ovo_comb: t.Optional[np.ndarray] = None,
              cls_inds: t.Optional[np.ndarray] = None) -> float:
        """Volume of the overlapping region.

        This measure calculates the overlap of the distributions of
        the features values within the classes.

        This measure is in [0, 1] range.

        Parameters
        ----------
        N : :obj:`np.ndarray`
            Numerical fitted data.

        y : :obj:`np.ndarray`
            Fitted target attribute.

        ovo_comb : :obj:`np.ndarray`, optional
            List of all class OVO combination, i.e., all combinations of
            distinct class indices by pairs ([(0, 1), (0, 2) ...].)

        cls_inds : :obj:`np.ndarray`, optional
            Boolean array which indicates the examples of each class.
            The rows corresponds to each distinct class, and the columns
            corresponds to the instances.

        Returns
        -------
        float
            Volume of the overlapping region.

        References
        ----------
        .. [1] Ana C. Lorena, Luís P. F. Garcia, Jens Lehmann, Marcilio C. P.
           Souto, and Tin K. Ho. How Complex is your classification problem?
           A survey on measuring classification complexity (V2). (2019)
           (Cited on page 9). Published in ACM Computing Surveys (CSUR),
           Volume 52 Issue 5, October 2019, Article No. 107.
        .. [2] Marcilio C P Souto, Ana C Lorena, Newton Spolaôr, and Ivan G
           Costa. Complexity measures of supervised classification tasks: a
           case study for cancer gene expression data. In International
           Joint Conference on Neural Networks (IJCNN), pages 1352–1358,
           2010.
        .. [3] Lisa Cummins. Combining and Choosing Case Base Maintenance
           Algorithms. PhD thesis, National University of Ireland, Cork,
           2013.
        """
        if ovo_comb is None or cls_inds is None:
            sub_dic = cls.precompute_complexity(y=y)
            ovo_comb = sub_dic["ovo_comb"]
            cls_inds = sub_dic["cls_inds"]

        f4 = np.zeros(ovo_comb.shape[0], dtype=float)

        for ind, (cls_id_1, cls_id_2) in enumerate(ovo_comb):
            N_cls_1 = N[cls_inds[cls_id_1], :]
            N_cls_2 = N[cls_inds[cls_id_2], :]

            maxmax = cls._calc_maxmax(N_cls_1, N_cls_2)
            minmin = cls._calc_minmin(N_cls_1, N_cls_2)
            minmax = cls._calc_minmax(N_cls_1, N_cls_2)
            maxmin = cls._calc_maxmin(N_cls_1, N_cls_2)

            f4[ind] = np.prod(
                np.maximum(0.0, minmax - maxmin) / (maxmax - minmin))

        return f4

    @classmethod
    def ft_f3(
            cls,
            N: np.ndarray,
            y: np.ndarray,
            ovo_comb: t.Optional[np.ndarray] = None,
            cls_inds: t.Optional[np.ndarray] = None,
            class_freqs: t.Optional[np.ndarray] = None,
    ) -> np.ndarray:
        """Compute feature maximum individual efficiency.

        The average value of this measure is in [0, 1] range.

        Parameters
        ----------
        N : :obj:`np.ndarray`
            Numerical fitted data.

        y : :obj:`np.ndarray`
            Target attribute.

        ovo_comb : :obj:`np.ndarray`, optional
            List of all class OVO combination, i.e., all combinations of
            distinct class indices by pairs ([(0, 1), (0, 2) ...].)

        cls_inds : :obj:`np.ndarray`, optional
            Boolean array which indicates the examples of each class.
            The rows corresponds to each distinct class, and the columns
            corresponds to the instances.

        class_freqs : :obj:`np.ndarray`, optional
            The number of examples in each class. The indices corresponds to
            the classes.

        Returns
        -------
        :obj:`np.ndarray`
            An array with the maximum individual feature efficiency measure for
            each feature.

        References
        ----------
        .. [1] Ana C. Lorena, Luís P. F. Garcia, Jens Lehmann, Marcilio C. P.
           Souto, and Tin K. Ho. How Complex is your classification problem?
           A survey on measuring classification complexity (V2). (2019)
           (Cited on page 6). Published in ACM Computing Surveys (CSUR),
           Volume 52 Issue 5, October 2019, Article No. 107.
        """
        if ovo_comb is None or cls_inds is None or class_freqs is None:
            sub_dic = cls.precompute_complexity(y=y)
            ovo_comb = sub_dic["ovo_comb"]
            cls_inds = sub_dic["cls_inds"]
            class_freqs = sub_dic["class_freqs"]

        f3 = np.zeros(ovo_comb.shape[0], dtype=float)

        for ind, (cls_id_1, cls_id_2) in enumerate(ovo_comb):
            N_cls_1 = N[cls_inds[cls_id_1, :], :]
            N_cls_2 = N[cls_inds[cls_id_2, :], :]

            ind_less_overlap, feat_overlap_num, _ = cls._calc_overlap(
                N=N,
                minmax=cls._calc_minmax(N_cls_1, N_cls_2),
                maxmin=cls._calc_maxmin(N_cls_1, N_cls_2))

            f3[ind] = (feat_overlap_num[ind_less_overlap] /
                       (class_freqs[cls_id_1] + class_freqs[cls_id_2]))

        # The measure is computed in the literature using the mean. However, it
        # is formulated here as a meta-feature. Therefore, the post-processing
        # should be used to get the mean and other measures as well.
        return f3

    @classmethod
    def ft_f4(
            cls,
            N: np.ndarray,
            y: np.ndarray,
            ovo_comb: t.Optional[np.ndarray] = None,
            cls_inds: t.Optional[np.ndarray] = None,
            class_freqs: t.Optional[np.ndarray] = None,
    ) -> np.ndarray:
        """Compute the collective feature efficiency.

        The average value of this measure is in [0, 1] range.

        Parameters
        ----------
        N : :obj:`np.ndarray`
            Numerical fitted data.

        y : :obj:`np.ndarray`
            Target attribute.

        ovo_comb : :obj:`np.ndarray`, optional
            List of all class OVO combination, i.e., all combinations of
            distinct class indices by pairs ([(0, 1), (0, 2) ...].)

        cls_inds : :obj:`np.ndarray`, optional
            Boolean array which indicates the examples of each class.
            The rows corresponds to each distinct class, and the columns
            corresponds to the instances.

        class_freqs : :obj:`np.ndarray`, optional
            The number of examples in each class. The indices corresponds to
            the classes.

        Returns
        -------
        :obj:`np.ndarray`
            An array with the collective feature efficiency measure for each
            feature.

        References
        ----------
        .. [1] Ana C. Lorena, Luís P. F. Garcia, Jens Lehmann, Marcilio C. P.
           Souto, and Tin K. Ho. How Complex is your classification problem?
           A survey on measuring classification complexity (V2). (2019)
           (Cited on page 7). Published in ACM Computing Surveys (CSUR),
           Volume 52 Issue 5, October 2019, Article No. 107.
        """
        if ovo_comb is None or cls_inds is None or class_freqs is None:
            sub_dic = cls.precompute_complexity(y=y)
            ovo_comb = sub_dic["ovo_comb"]
            cls_inds = sub_dic["cls_inds"]
            class_freqs = sub_dic["class_freqs"]

        f4 = np.zeros(ovo_comb.shape[0], dtype=float)

        for ind, (cls_id_1, cls_id_2) in enumerate(ovo_comb):
            cls_subset_union = np.logical_or(cls_inds[cls_id_1, :],
                                             cls_inds[cls_id_2, :])

            cls_1 = cls_inds[cls_id_1, cls_subset_union]
            cls_2 = cls_inds[cls_id_2, cls_subset_union]
            N_subset = N[cls_subset_union, :]

            # Search only on remaining features, without copying any data
            valid_attr_inds = np.arange(N_subset.shape[1])
            N_view = N_subset[:, valid_attr_inds]

            while N_view.size > 0:
                N_cls_1, N_cls_2 = N_view[cls_1, :], N_view[cls_2, :]

                # Note: 'feat_overlapped_region' is a boolean vector with
                # True values if the example is in the overlapping region
                ind_less_overlap, _, feat_overlapped_region = (
                    cls._calc_overlap(
                        N=N_view,
                        minmax=cls._calc_minmax(N_cls_1, N_cls_2),
                        maxmin=cls._calc_maxmin(N_cls_1, N_cls_2)))

                # Boolean that if True, this example is in the overlapping
                # region
                overlapped_region = feat_overlapped_region[:, ind_less_overlap]

                # Removing the non-overlapping instances
                N_subset = N_subset[overlapped_region, :]
                cls_1 = cls_1[overlapped_region]
                cls_2 = cls_2[overlapped_region]

                # Removing the most efficient feature
                # Note: previous versions used to delete it directly from data
                # 'N_subset', but that procedure takes up much more memory
                # because each 'np.delete' operation creates a new dataset.
                valid_attr_inds = np.delete(valid_attr_inds, ind_less_overlap)
                N_view = N_subset[:, valid_attr_inds]

            subset_size = N_subset.shape[0]

            f4[ind] = subset_size / (class_freqs[cls_id_1] +
                                     class_freqs[cls_id_2])

        # The measure is computed in the literature using the mean. However, it
        # is formulated here as a meta-feature. Therefore, the post-processing
        # should be used to get the mean and other measures as well.
        return f4

    @classmethod
    def ft_l1(cls,
              N: np.ndarray,
              y: np.ndarray,
              ovo_comb: t.Optional[np.ndarray] = None,
              cls_inds: t.Optional[np.ndarray] = None,
              class_freqs: t.Optional[np.ndarray] = None,
              svc_pipeline: t.Optional[sklearn.pipeline.Pipeline] = None,
              max_iter: t.Union[int, float] = 1e5,
              random_state: t.Optional[int] = None) -> np.ndarray:
        """Sum of error distance by linear programming.

        This measure assesses if the data are linearly separable by
        computing, for a dataset, the sum of the distances of incorrectly
        classified examples to a linear boundary used in their classification.
        If the value of L1 is zero, then theproblem is linearly separable and
        can be considered simpler than a problem for which a non-linear
        boundary is required.

        The average value of this measure is in [0, 1] range.

        Parameters
        ----------
        N : :obj:`np.ndarray`
            Numerical fitted data.

        y : :obj:`np.ndarray`
            Target attribute.

        ovo_comb : :obj:`np.ndarray`, optional
            List of all class OVO combination, i.e., all combinations of
            distinct class indices by pairs ([(0, 1), (0, 2) ...].)

        cls_inds : :obj:`np.ndarray`, optional
            Boolean array which indicates the examples of each class.
            The rows corresponds to each distinct class, and the columns
            corresponds to the instances.

        class_freqs : :obj:`np.ndarray`, optional
            The number of examples in each class. The indices corresponds to
            the classes.

        max_iter : float or int, optional
            Maximum number of iterations allowed for the support vector
            machine model convergence. This parameter can receive float
            numbers to be compatible with the Python scientific notation
            data type. Used only if ``svc_pipeline`` is None.

        svc_pipeline : :obj:`sklearn.pipeline.Pipeline`, optional
            Support Vector Classifier learning pipeline. Traditionally, the
            pipeline used is a data standardization (mean = 0 and variance = 1)
            before the learning model, which is a Support Vector Classifier
            (linear kernel.) However, any variation of this pipeline can also
            be used. Note that this metafeature is formulated using a linear
            classifier. If this argument is none, the described pipeline
            (standardization + SVC) is used by default.

        random_state : int, optional
            Random seed for dual coordinate descent while fitting the
            Support Vector Classifier model. Check `sklearn.svm.LinearSVC`
            documentation (`random_state` parameter) for more information.
            Used only if ``svc_pipeline`` is None.

        Returns
        -------
        :obj:`np.ndarray`
            Complement of the inverse of the sum of distances from a Support
            Vector Classifier (SVC) hyperplane of incorrectly classified
            instances.

        References
        ----------
        .. [1] Ana C. Lorena, Luís P. F. Garcia, Jens Lehmann, Marcilio C. P.
           Souto, and Tin K. Ho. How Complex is your classification problem?
           A survey on measuring classification complexity (V2). (2019)
           (Cited on page 9). Published in ACM Computing Surveys (CSUR),
           Volume 52 Issue 5, October 2019, Article No. 107.
        """
        if ovo_comb is None or cls_inds is None or class_freqs is None:
            sub_dic = cls.precompute_complexity(y=y)
            ovo_comb = sub_dic["ovo_comb"]
            cls_inds = sub_dic["cls_inds"]
            class_freqs = sub_dic["class_freqs"]

        if svc_pipeline is None:
            sub_dic = cls.precompute_complexity_svm(max_iter=max_iter,
                                                    y=y,
                                                    random_state=random_state)

            svc_pipeline = sub_dic["svc_pipeline"]

        sum_err_dist = np.zeros(ovo_comb.shape[0], dtype=float)

        for ind, (cls_1, cls_2) in enumerate(ovo_comb):
            cls_union = np.logical_or(cls_inds[cls_1, :], cls_inds[cls_2, :])

            N_subset = N[cls_union, :]
            y_subset = cls_inds[cls_1, cls_union]

            svc_pipeline.fit(N_subset, y_subset)
            y_pred = svc_pipeline.predict(N_subset)
            misclassified_insts = N_subset[y_pred != y_subset, :]

            if misclassified_insts.size:
                insts_dists = svc_pipeline.decision_function(
                    misclassified_insts)

            else:
                insts_dists = np.array([0.0], dtype=float)

            sum_err_dist[ind] = (np.linalg.norm(insts_dists, ord=1) /
                                 (class_freqs[cls_1] + class_freqs[cls_2]))

        l1 = 1.0 - 1.0 / (1.0 + sum_err_dist)
        # The measure is computed in the literature using the mean. However, it
        # is formulated here as a meta-feature. Therefore, the post-processing
        # should be used to get the mean and other measures as well.
        return l1

    @classmethod
    def ft_l2(cls,
              N: np.ndarray,
              y: np.ndarray,
              ovo_comb: t.Optional[np.ndarray] = None,
              cls_inds: t.Optional[np.ndarray] = None,
              svc_pipeline: t.Optional[sklearn.pipeline.Pipeline] = None,
              max_iter: t.Union[int, float] = 1e5,
              random_state: t.Optional[int] = None) -> np.ndarray:
        """Compute the OVO subsets error rate of linear classifier.

        The linear model used is induced by the Support Vector
        Machine algorithm.

        The average value of this measure is in [0, 1] range.

        Parameters
        ----------
        N : :obj:`np.ndarray`
            Numerical fitted data.

        y : :obj:`np.ndarray`
            Target attribute.

        ovo_comb : :obj:`np.ndarray`, optional
            List of all class OVO combination, i.e., all combinations of
            distinct class indices by pairs ([(0, 1), (0, 2) ...].)

        cls_inds : :obj:`np.ndarray`, optional
            Boolean array which indicates the examples of each class.
            The rows corresponds to each distinct class, and the columns
            corresponds to the instances.

        svc_pipeline : :obj:`sklearn.pipeline.Pipeline`, optional
            Support Vector Classifier learning pipeline. Traditionally, the
            pipeline used is a data standardization (mean = 0 and variance = 1)
            before the learning model, which is a Support Vector Classifier
            (linear kernel.) However, any variation of this pipeline can also
            be used. Note that this metafeature is formulated using a linear
            classifier. If this argument is none, the described pipeline
            (standardization + SVC) is used by default.

        max_iter : float or int, optional
            Maximum number of iterations allowed for the support vector
            machine model convergence. This parameter can receive float
            numbers to be compatible with the Python scientific notation
            data type. Used only if ``svc_pipeline`` is None.

        random_state : int, optional
            Random seed for dual coordinate descent while fitting the
            Support Vector Classifier model. Check `sklearn.svm.LinearSVC`
            documentation (`random_state` parameter) for more information.
            Used only if ``svc_pipeline`` is None.

        Returns
        -------
        :obj:`np.ndarray`
            An array with the collective error rate of linear classifier
            measure for each OVO subset.

        References
        ----------
        .. [1] Ana C. Lorena, Luís P. F. Garcia, Jens Lehmann, Marcilio C. P.
           Souto, and Tin K. Ho. How Complex is your classification problem?
           A survey on measuring classification complexity (V2). (2019)
           (Cited on page 9). Published in ACM Computing Surveys (CSUR),
           Volume 52 Issue 5, October 2019, Article No. 107.
        """
        if ovo_comb is None or cls_inds is None:
            sub_dic = cls.precompute_complexity(y=y)
            ovo_comb = sub_dic["ovo_comb"]
            cls_inds = sub_dic["cls_inds"]

        if svc_pipeline is None:
            sub_dic = cls.precompute_complexity_svm(max_iter=max_iter,
                                                    y=y,
                                                    random_state=random_state)

            svc_pipeline = sub_dic["svc_pipeline"]

        l2 = np.zeros(ovo_comb.shape[0], dtype=float)

        for ind, (cls_1, cls_2) in enumerate(ovo_comb):
            cls_union = np.logical_or(cls_inds[cls_1, :], cls_inds[cls_2, :])

            N_subset = N[cls_union, :]
            y_subset = cls_inds[cls_1, cls_union]

            svc_pipeline.fit(N_subset, y_subset)
            y_pred = svc_pipeline.predict(N_subset)

            error = sklearn.metrics.zero_one_loss(y_true=y_subset,
                                                  y_pred=y_pred,
                                                  normalize=True)

            l2[ind] = error

        # The measure is computed in the literature using the mean. However, it
        # is formulated here as a meta-feature. Therefore, the post-processing
        # should be used to get the mean and other measures as well.
        return l2

    @classmethod
    def ft_l3(cls,
              N: np.ndarray,
              y: np.ndarray,
              ovo_comb: t.Optional[np.ndarray] = None,
              cls_inds: t.Optional[np.ndarray] = None,
              svc_pipeline: t.Optional[sklearn.pipeline.Pipeline] = None,
              max_iter: t.Union[int, float] = 1e5,
              random_state: t.Optional[int] = None) -> np.ndarray:
        """Non-Linearity of a linear classifier.

        This index is sensitive to how the data from a class are
        distributed inthe border regions and also on how much the convex
        hulls which delimit the classes overlap. In particular, it detects
        the presence of concavities in the class boundaries. Higher values
        indicate a greater complexity.

        The average value of this measure is in [0, 1] range.

        Parameters
        ----------
        N : :obj:`np.ndarray`
            Numerical fitted data.

        y : :obj:`np.ndarray`
            Target attribute.

        ovo_comb : :obj:`np.ndarray`, optional
            List of all class OVO combination, i.e., all combinations of
            distinct class indices by pairs ([(0, 1), (0, 2) ...].)

        cls_inds : :obj:`np.ndarray`, optional
            Boolean array which indicates the examples of each class.
            The rows corresponds to each distinct class, and the columns
            corresponds to the instances.

        svc_pipeline : :obj:`sklearn.pipeline.Pipeline`, optional
            Support Vector Classifier learning pipeline. Traditionally, the
            pipeline used is a data standardization (mean = 0 and variance = 1)
            before the learning model, which is a Support Vector Classifier
            (linear kernel.) However, any variation of this pipeline can also
            be used. Note that this metafeature is formulated using a linear
            classifier. If this argument is none, the described pipeline
            (standardization + SVC) is used by default.

        max_iter : float or int, optional
            Maximum number of iterations allowed for the support vector
            machine model convergence. This parameter can receive float
            numbers to be compatible with the Python scientific notation
            data type. Used only if ``svc_pipeline`` is None.

        random_state : int, optional
            Random seed for dual coordinate descent while fitting the
            Support Vector Classifier model. Check `sklearn.svm.LinearSVC`
            documentation (`random_state` parameter) for more information.
            Used only if ``svc_pipeline`` is None.

        Returns
        -------
        :obj:`np.ndarray`
            Zero-one losses of a Support Vector Classifier for a randomly
            interpolated dataset using the original instances. The classes
            are separated in a OVO (One-Versus-One) fashion.

        References
        ----------
        .. [1] Ana C. Lorena, Luís P. F. Garcia, Jens Lehmann, Marcilio C. P.
           Souto, and Tin K. Ho. How Complex is your classification problem?
           A survey on measuring classification complexity (V2). (2019)
           (Cited on page 9). Published in ACM Computing Surveys (CSUR),
           Volume 52 Issue 5, October 2019, Article No. 107.
        """
        if ovo_comb is None or cls_inds is None:
            sub_dic = cls.precompute_complexity(y=y)
            ovo_comb = sub_dic["ovo_comb"]
            cls_inds = sub_dic["cls_inds"]

        if svc_pipeline is None:
            sub_dic = cls.precompute_complexity_svm(max_iter=max_iter,
                                                    y=y,
                                                    random_state=random_state)

            svc_pipeline = sub_dic["svc_pipeline"]

        l3 = np.zeros(ovo_comb.shape[0], dtype=float)

        for ind, (cls_1, cls_2) in enumerate(ovo_comb):
            cls_union = np.logical_or(cls_inds[cls_1, :], cls_inds[cls_2, :])

            N_subset = N[cls_union, :]
            y_subset = cls_inds[cls_1, cls_union]
            cls_inds_subset = cls_inds[:, cls_union]

            svc_pipeline.fit(N_subset, y_subset)

            # Note: changing 'random_state' every iteration to prevent
            # the same subset of instances to be selected for the same
            # class over and over again. Also note that this does not
            # breaks the deterministic result of the calculations.
            if random_state is not None:
                random_state += 1

            N_interpol, y_interpol = cls._interpolate(
                N=N_subset,
                y=y_subset,
                cls_inds=cls_inds_subset,
                random_state=random_state)

            y_pred = svc_pipeline.predict(N_interpol)

            error = sklearn.metrics.zero_one_loss(y_true=y_interpol,
                                                  y_pred=y_pred,
                                                  normalize=True)

            l3[ind] = error

        # The measure is computed in the literature using the mean. However, it
        # is formulated here as a meta-feature. Therefore, the post-processing
        # should be used to get the mean and other measures as well.
        return l3

    @classmethod
    def ft_n1(cls,
              N: np.ndarray,
              y: np.ndarray,
              metric: str = "minkowski",
              p: t.Union[int, float] = 2,
              N_scaled: t.Optional[np.ndarray] = None,
              norm_dist_mat: t.Optional[np.ndarray] = None) -> float:
        """Compute the fraction of borderline points.

        This measure is in [0, 1] range.

        Parameters
        ----------
        N : :obj:`np.ndarray`
            Numerical fitted data.

        y : :obj:`np.ndarray`
            Target attribute.

        metric : str, optional
            Metric used to calculate the distances between the instances.
            Check the ``scipy.spatial.distance.cdist`` documentation to
            get a list of all available metrics. This argument is used
            only if ``norm_dist_mat`` is None.

        p : int, optional
            Power parameter for the Minkowski metric. When p = 1, this is
            equivalent to using Manhattan distance (l1), and Euclidean
            distance (l2) for p = 2. For arbitrary p, Minkowski distance
            (l_p) is used. Used only if ``norm_dist_mat`` is None.

        N_scaled : :obj:`np.ndarray`, optional
            Numerical data ``N`` with each feature normalized  in [0, 1]
            range. Used only if ``norm_dist_mat`` is None. Used to take
            advantage of precomputations.

        norm_dist_mat : :obj:`np.ndarray`, optional
            Square matrix with the pairwise distances between each
            instance in ``N_scaled``, i.e., between the normalized
            instances. Used to take advantage of precomputations.

        Returns
        -------
        float
            Fraction of borderline points.

        References
        ----------
        .. [1] Ana C. Lorena, Luís P. F. Garcia, Jens Lehmann, Marcilio C. P.
           Souto, and Tin K. Ho. How Complex is your classification problem?
           A survey on measuring classification complexity (V2). (2019)
           (Cited on page 9-10). Published in ACM Computing Surveys (CSUR),
           Volume 52 Issue 5, October 2019, Article No. 107.
        """
        if norm_dist_mat is None:
            norm_dist_mat = cls._calc_norm_dist_mat(
                N=N, metric=metric, p=p, N_scaled=N_scaled)

        # Compute the minimum spanning tree using Kruskal's Minimum
        # Spanning Tree algorithm.
        # Note: in the paper, the authors used Prim's algorithm.
        # Our implementation may change it in a future version due to
        # time complexity advantages of Prim's algorithm in this context.
        mst = scipy.sparse.csgraph.minimum_spanning_tree(csgraph=np.triu(
            norm_dist_mat, k=1), overwrite=True)

        node_id_i, node_id_j = np.nonzero(mst)

        # Which edges have nodes with different class
        which_have_diff_cls = y[node_id_i] != y[node_id_j]

        # Number of vertices connected with different classes
        borderline_inst_num = np.unique(
            np.concatenate([
                node_id_i[which_have_diff_cls],
                node_id_j[which_have_diff_cls],
            ])).size

        n1 = borderline_inst_num / y.size

        return n1

    @classmethod
    def ft_n2(cls,
              N: np.ndarray,
              y: np.ndarray,
              metric: str = "minkowski",
              p: t.Union[int, float] = 2,
              class_freqs: t.Optional[np.ndarray] = None,
              cls_inds: t.Optional[np.ndarray] = None,
              N_scaled: t.Optional[np.ndarray] = None,
              norm_dist_mat: t.Optional[np.ndarray] = None) -> np.ndarray:
        """Ratio of intra and extra class nearest neighbor distance.

        This measure computes the ratio of two sums:
        (i) The sum of the distances between each example and its closest
            neighborfrom the same class (intra-class); and
        (ii) The sum of the distances between each example and its closest
            neighbor fromanother class (extra-class)

        The average value of this measure is in [0, 1] range.

        Parameters
        ----------
        N : :obj:`np.ndarray`
            Numerical fitted data.

        y : :obj:`np.ndarray`
            Target attribute.
<<<<<<< HEAD

        metric : str, optional
            Metric used to calculate the distances between the instances.
            Check the ``scipy.spatial.distance.cdist`` documentation to
            get a list of all available metrics. This argument is used
            only if ``norm_dist_mat`` is None.

        p : int, optional
            Power parameter for the Minkowski metric. When p = 1, this is
            equivalent to using Manhattan distance (l1), and Euclidean
            distance (l2) for p = 2. For arbitrary p, Minkowski distance
            (l_p) is used. Used only if ``norm_dist_mat`` is None.

        class_freqs : :obj:`np.ndarray`, optional
            The number of examples in each class. The indices corresponds to
            the classes.
=======
>>>>>>> c0992676

        cls_inds : :obj:`np.ndarray`, optional
            Boolean array which indicates the examples of each class.
            The rows corresponds to each distinct class, and the columns
            corresponds to the instances.

        N_scaled : :obj:`np.ndarray`, optional
            Numerical data ``N`` with each feature normalized  in [0, 1]
            range. Used only if ``norm_dist_mat`` is None. Used to take
            advantage of precomputations.

        norm_dist_mat : :obj:`np.ndarray`, optional
            Square matrix with the pairwise distances between each
            instance in ``N_scaled``, i.e., between the normalized
            instances. Used to take advantage of precomputations.

        Returns
        -------
        :obj:`np.ndarray`
            Complement of the inverse of the intra and extra class variance.

        References
        ----------
        .. [1] Ana C. Lorena, Luís P. F. Garcia, Jens Lehmann, Marcilio C. P.
           Souto, and Tin K. Ho. How Complex is your classification problem?
           A survey on measuring classification complexity (V2). (2019)
           (Cited on page 9). Published in ACM Computing Surveys (CSUR),
           Volume 52 Issue 5, October 2019, Article No. 107.
        """
        classes = None

        if class_freqs is None:
            classes, class_freqs = np.unique(y, return_counts=True)

        if cls_inds is None:
            cls_inds = _utils.calc_cls_inds(y, classes)

        if norm_dist_mat is None:
            norm_dist_mat = cls._calc_norm_dist_mat(
                N=N, metric=metric, p=p, N_scaled=N_scaled)

        intra_extra = np.zeros(y.size, dtype=float)

        cur_ind = 0

        for cls_ind, inds_cur_cls in enumerate(cls_inds):
            norm_dist_mat_intracls = (
                norm_dist_mat[inds_cur_cls, :][:, inds_cur_cls])
            norm_dist_mat_intercls = (
                norm_dist_mat[~inds_cur_cls, :][:, inds_cur_cls])

            norm_dist_mat_intracls[np.diag_indices_from(
                norm_dist_mat_intracls)] = np.inf

            _aux = np.arange(class_freqs[cls_ind])

            intra = norm_dist_mat_intracls[
                np.argmin(norm_dist_mat_intracls, axis=0), _aux]
            extra = norm_dist_mat_intercls[
                np.argmin(norm_dist_mat_intercls, axis=0), _aux]

            next_ind = cur_ind + class_freqs[cls_ind]
            intra_extra[cur_ind:next_ind] = intra / extra
            cur_ind = next_ind

        # Note: in the original paper, 'intra_extra' is the ratio of two
        # sums. However, to enable summarization, the sums are omitted.
        n2 = 1.0 - 1.0 / (1.0 + intra_extra)

        return n2

    @classmethod
    def ft_n3(cls,
              N: np.ndarray,
              y: np.ndarray,
              metric: str = "minkowski",
              p: t.Union[int, float] = 2,
              N_scaled: t.Optional[np.ndarray] = None,
              norm_dist_mat: t.Optional[np.ndarray] = None) -> np.ndarray:
        """Error rate of the nearest neighbor classifier.

        The N3 measure refers to the error rate of a 1-NN classifier
        that is estimated using a leave-one-out cross-validation procedure.

        The average value of this measure is in [0, 1] range.

        Parameters
        ----------
        N : :obj:`np.ndarray`
            Numerical fitted data.

        y : :obj:`np.ndarray`
            Target attribute.

        metric : str, optional
            Metric used to calculate the distances between the instances.
            Check the ``scipy.spatial.distance.cdist`` documentation to
            get a list of all available metrics. This argument is used
            only if ``norm_dist_mat`` is None.

        p : int, optional
            Power parameter for the Minkowski metric. When p = 1, this is
            equivalent to using Manhattan distance (l1), and Euclidean
            distance (l2) for p = 2. For arbitrary p, Minkowski distance
            (l_p) is used.

        N_scaled : :obj:`np.ndarray`, optional
            Numerical data ``N`` with each feature normalized  in [0, 1]
            range. Used only if ``norm_dist_mat`` is None. Used to take
            advantage of precomputations.

        norm_dist_mat : :obj:`np.ndarray`, optional
            Square matrix with the pairwise distances between each
            instance in ``N_scaled``, i.e., between the normalized
            instances. Used to take advantage of precomputations.

        Returns
        -------
        :obj:`np.ndarray`
            Binary array of misclassification of a 1-NN classifier.

        References
        ----------
        .. [1] Ana C. Lorena, Luís P. F. Garcia, Jens Lehmann, Marcilio C. P.
           Souto, and Tin K. Ho. How Complex is your classification problem?
           A survey on measuring classification complexity (V2). (2019)
           (Cited on page 9). Published in ACM Computing Surveys (CSUR),
           Volume 52 Issue 5, October 2019, Article No. 107.
        """
        if norm_dist_mat is None:
            norm_dist_mat = cls._calc_norm_dist_mat(
                N=N, metric=metric, p=p, N_scaled=N_scaled)

        model = sklearn.neighbors.KNeighborsClassifier(
            n_neighbors=1, metric="precomputed").fit(norm_dist_mat, y)

        neighbor_inds = model.kneighbors(return_distance=False).ravel()

        misclassifications = np.not_equal(y[neighbor_inds], y).astype(int)

        # The measure is computed in the literature using the mean. However, it
        # is formulated here as a meta-feature. Therefore, the post-processing
        # should be used to get the mean and other measures as well.
        return misclassifications

    @classmethod
    def ft_n4(cls,
              N: np.ndarray,
              y: np.ndarray,
              metric: str = "minkowski",
              p: t.Union[int, float] = 2,
              n_neighbors: int = 1,
              random_state: t.Optional[int] = None,
              cls_inds: t.Optional[np.ndarray] = None,
              N_scaled: t.Optional[np.ndarray] = None,
              norm_dist_mat: t.Optional[np.ndarray] = None,
              orig_dist_mat_min: t.Optional[float] = None,
              orig_dist_mat_ptp: t.Optional[float] = None) -> np.ndarray:
        """Compute the non-linearity of the k-NN Classifier.

        The average value of this measure is in [0, 1] range.

        Parameters
        ----------
        N : :obj:`np.ndarray`
            Numerical fitted data.

        y : :obj:`np.ndarray`
            Target attribute.

        metric : str, optional
            The distance metric used in the internal kNN classifier. See the
            documentation of the ``scipy.spatial.distance.cdist`` class
            for a list of available metrics. Used only if ``norm_dist_mat``
            is None.

        p : int, optional
            Power parameter for the Minkowski metric. When p = 1, this is
            equivalent to using Manhattan distance (l1), and Euclidean
            distance (l2) for p = 2. For arbitrary p, Minkowski distance
            (l_p) is used. Used only if ``norm_dist_mat`` is None.

        n_neighbors : int, optional
            Number of neighbors used for the Nearest Neighbors classifier.

        random_state : int, optional
            If given, set the random seed before computing the randomized
            data interpolation.

        cls_inds : :obj:`np.ndarray`, optional
            Boolean array which indicates the examples of each class.
            The rows corresponds to each distinct class, and the columns
            corresponds to the instances. Used to take advantages of
            precomputations.

        N_scaled : :obj:`np.ndarray`, optional
            Numerical data ``N`` with each feature normalized  in [0, 1]
            range. Used only if ``norm_dist_mat`` is None. Used to take
            advantage of precomputations.

        norm_dist_mat : :obj:`np.ndarray`, optional
            Square matrix with the pairwise distances between each
            instance in ``N_scaled``, i.e., between the normalized
            instances. Used to take advantage of precomputations.
            Used if and only if ``orig_dist_mat_min`` AND
            ``orig_dist_mat_ptp`` are also given (non None).

        orig_dist_mat_min : :obj:`float`, optional
            Minimal distance between the original instances in ``N``.

        orig_dist_mat_ptp : :obj:`float`, optional
            Range (max - min) of distances between the original instances
            in ``N``.

        Returns
        -------
        :obj:`np.ndarray`
            Misclassifications of the k-NN classifier in the interpolated
            dataset.

        References
        ----------
        .. [1] Ana C. Lorena, Luís P. F. Garcia, Jens Lehmann, Marcilio C. P.
           Souto, and Tin K. Ho. How Complex is your classification problem?
           A survey on measuring classification complexity (V2). (2019)
           (Cited on page 9-11). Published in ACM Computing Surveys (CSUR),
           Volume 52 Issue 5, October 2019, Article No. 107.
        """
        if cls_inds is None:
            cls_inds = _utils.calc_cls_inds(y)

        if N_scaled is None:
            N_scaled = cls._scale_N(N=N)

        if (norm_dist_mat is None or orig_dist_mat_min is None or
                orig_dist_mat_ptp is None):
            norm_dist_mat, orig_dist_mat_min, orig_dist_mat_ptp = (
                cls._calc_norm_dist_mat(
                    N=N,
                    metric=metric,
                    p=p,
                    N_scaled=N_scaled,
                    return_scalers=True))

        N_interpol, y_interpol = cls._interpolate(N=N_scaled,
                                                  y=y,
                                                  cls_inds=cls_inds,
                                                  random_state=random_state)

        knn = sklearn.neighbors.KNeighborsClassifier(n_neighbors=n_neighbors,
                                                     metric="precomputed").fit(
                                                         norm_dist_mat, y)

        test_dist = scipy.spatial.distance.cdist(
            N_interpol,
            N_scaled,
            metric=metric,
            p=p)

        # Note: normalizing test data distances with original data
        # information in order to provide unbiased predictions (i.e.
        # avoid data leakage.)
        if np.not_equal(0.0, orig_dist_mat_ptp):
            test_dist = (test_dist - orig_dist_mat_min) / orig_dist_mat_ptp

        y_pred = knn.predict(test_dist)

        misclassifications = np.not_equal(y_interpol, y_pred).astype(int)

        # The measure is computed in the literature using the mean. However, it
        # is formulated here as a meta-feature. Therefore, the post-processing
        # should be used to get the mean and other measures as well.
        return misclassifications

    @classmethod
    def ft_c1(cls,
              y: np.array,
              class_freqs: t.Optional[np.ndarray] = None) -> float:
        """Compute the entropy of class proportions.

        This measure is in [0, 1] range.

        Parameters
        ----------
        y : :obj:`np.ndarray`
            Target attribute.

        class_freqs : :obj:`np.ndarray`, optional
            The number of examples in each class. The indices corresponds to
            the classes.

        Returns
        -------
        float
            Entropy of class proportions.

        References
        ----------
        .. [1] Ana C. Lorena, Luís P. F. Garcia, Jens Lehmann, Marcilio C. P.
           Souto, and Tin K. Ho. How Complex is your classification problem?
           A survey on measuring classification complexity (V2). (2019)
           (Cited on page 15). Published in ACM Computing Surveys (CSUR),
           Volume 52 Issue 5, October 2019, Article No. 107.
        """
        if class_freqs is None:
            _, class_freqs = np.unique(y, return_counts=True)

        num_class = class_freqs.size

        # Note: calling 'ft_nre' just to make explicity the link
        # between this metafeature and 'C1'.
        c1 = MFEClustering.ft_nre(y=y,
                                  class_freqs=class_freqs) / np.log(num_class)

        return c1

    @classmethod
    def ft_c2(cls,
              y: np.ndarray,
              class_freqs: t.Optional[np.ndarray] = None) -> float:
        """Compute the imbalance ratio.

        This measure is in [0, 1] range.

        Parameters
        ----------
        y : :obj:`np.ndarray`
            Target attribute.

        class_freqs : :obj:`np.ndarray`, optional
            The number of examples in each class. The indices corresponds to
            the classes.

        Returns
        -------
        float
            The imbalance ratio.

        References
        ----------
        .. [1] Ana C. Lorena, Luís P. F. Garcia, Jens Lehmann, Marcilio C. P.
           Souto, and Tin K. Ho. How Complex is your classification problem?
           A survey on measuring classification complexity (V2). (2019)
           (Cited on page 16). Published in ACM Computing Surveys (CSUR),
           Volume 52 Issue 5, October 2019, Article No. 107.
        """
        if class_freqs is None:
            _, class_freqs = np.unique(y, return_counts=True)

        num_inst = y.size
        num_class = class_freqs.size

        aux = (num_class - 1) / num_class
        imbalance_ratio = aux * np.sum(class_freqs / (num_inst - class_freqs))

        c2 = 1 - 1 / imbalance_ratio

        return c2

    @classmethod
    def ft_t1(cls,
              N: np.ndarray,
              y: np.ndarray,
              metric: str = "minkowski",
              p: t.Union[int, float] = 2,
              cls_inds: t.Optional[np.ndarray] = None,
              N_scaled: t.Optional[np.ndarray] = None,
              norm_dist_mat: t.Optional[np.ndarray] = None,
              orig_dist_mat_min: t.Optional[float] = None,
              orig_dist_mat_ptp: t.Optional[float] = None) -> np.ndarray:
        """Fraction of hyperspheres covering data.

        This measure uses a process that builds hyperspheres centered
        at each one of the examples. In this implementation, we stop the
        growth of the hypersphere when the hyperspheres centered at two
        points of opposite classes just start to touch.

        Once the radiuses of all hyperspheres are found, a post-processing
        step can be applied to verify which hyperspheres must be absorbed
        (all hyperspheres completely within larger hyperspheres.)

        This measure is in [0, 1] range.

        Parameters
        ----------
        N : :obj:`np.ndarray`
            Numerical fitted data.

        y : :obj:`np.ndarray`
            Target attribute.

        metric : str, optional
            Metric used to calculate the distances between the instances.
            Check the ``scipy.spatial.distance.cdist`` documentation to
            get a list of all available metrics. This argument is used
            only if ``norm_dist_mat`` is None.

        p : int, optional
            Power parameter for the Minkowski metric. When p = 1, this is
            equivalent to using Manhattan distance (l1), and Euclidean
            distance (l2) for p = 2. For arbitrary p, Minkowski distance
            (l_p) is used. Used only if ``norm_dist_mat`` is None.

        cls_inds : :obj:`np.ndarray`, optional
            Boolean array which indicates the examples of each class.
            The rows corresponds to each distinct class, and the columns
            corresponds to the instances. Used only if the arguments
            ``nearest_enemy_dist`` or ``nearest_enemy_ind`` are None.

        N_scaled : :obj:`np.ndarray`, optional
            Numerical data ``N`` with each feature normalized  in [0, 1]
            range. Used only if ``norm_dist_mat`` is None. Used to take
            advantage of precomputations.

        norm_dist_mat : :obj:`np.ndarray`, optional
            Square matrix with the pairwise distances between each
            instance in ``N_scaled``, i.e., between the normalized
            instances. Used to take advantage of precomputations.
            Used if and only if ``orig_dist_mat_min`` and
            ``orig_dist_mat_ptp`` are also given (non None).

        orig_dist_mat_min : :obj:`float`, optional
            Minimal distance between the original instances in ``N``.

        orig_dist_mat_ptp : :obj:`float`, optional
            Range (max - min) of distances between the original instances
            in ``N``.

        Returns
        -------
        :obj:`np.ndarray`
            Array with the fraction of instances inside each remaining
            hypersphere.

        References
        ----------
        .. [1] Ana C. Lorena, Luís P. F. Garcia, Jens Lehmann, Marcilio C. P.
           Souto, and Tin K. Ho. How Complex is your classification problem?
           A survey on measuring classification complexity (V2). (2019)
           (Cited on page 9). Published in ACM Computing Surveys (CSUR),
           Volume 52 Issue 5, October 2019, Article No. 107.
        .. [2] Tin K Ho and Mitra Basu. Complexity measures of supervised
           classification problems. IEEE Transactions on Pattern Analysis and
           Machine Intelligence, 24(3):289–300, 2002.
        """
        def _calc_hyperspheres_radius(
                nearest_enemy_ind: np.ndarray,
                nearest_enemy_dist: np.ndarray) -> np.ndarray:
            """Get the radius of hyperspheres which cover the given dataset."""
            def _recurse_radius_calc(ind_inst: int) -> float:
                """Recursively calculate hyperspheres to cover dataset."""
                if radius[ind_inst] >= 0.0:
                    return radius[ind_inst]

                ind_enemy = nearest_enemy_ind[ind_inst]

                if ind_inst == nearest_enemy_ind[ind_enemy]:
                    # In this case, both instances are the nearest enemy of
                    # each other, thus the hypersphere radius of both is
                    # half the distance between the instances.
                    radius[ind_enemy] = radius[ind_inst] = (
                        0.5 * nearest_enemy_dist[ind_inst])
                    return radius[ind_inst]

                # Note: set the current instance radius to '0' before
                # recursive call to prevent (uncommon cases of) infinite
                # recursion
                radius[ind_inst] = 0.0

                radius_enemy = _recurse_radius_calc(ind_inst=ind_enemy)

                radius[ind_inst] = abs(nearest_enemy_dist[ind_inst] -
                                       radius_enemy)

                return radius[ind_inst]

            radius = np.full(nearest_enemy_ind.size,
                             fill_value=-1.0,
                             dtype=float)

            for ind in np.arange(radius.size):
                if radius[ind] < 0.0:
                    _recurse_radius_calc(ind_inst=ind)

            return radius

        def _is_hypersphere_in(center_a: np.ndarray, center_b: np.ndarray,
                               radius_a: float, radius_b: float) -> bool:
            """Checks if a hypersphere `a` is in a hypersphere `b`."""
            upper_a, lower_a = center_a + radius_a, center_a - radius_a
            upper_b, lower_b = center_b + radius_b, center_b - radius_b
            for ind in np.arange(center_a.size):
                if ((upper_a[ind] > upper_b[ind])
                        or (lower_a[ind] < lower_b[ind])):
                    return False

            return True

        def _agglomerate_hyperspheres(centers: np.ndarray,
                                      radius: np.ndarray) -> np.ndarray:
            """Agglomerate internal hyperspheres into outer hyperspheres.

            Returns the number of training instances within each
            remaining hypersphere. Interal hyperspheres will have
            zero instances within.
            """
            sorted_sphere_inds = np.argsort(radius)
            sphere_inst_num = np.ones(radius.size, dtype=int)

            for ind_a, ind_sphere_a in enumerate(sorted_sphere_inds[:-1]):
                for ind_sphere_b in sorted_sphere_inds[:ind_a:-1]:
                    if _is_hypersphere_in(center_a=centers[ind_sphere_a, :],
                                          center_b=centers[ind_sphere_b, :],
                                          radius_a=radius[ind_sphere_a],
                                          radius_b=radius[ind_sphere_b]):

                        sphere_inst_num[ind_sphere_b] += (
                            sphere_inst_num[ind_sphere_a])
                        sphere_inst_num[ind_sphere_a] = 0
                        break

            return sphere_inst_num

        if N_scaled is None:
            N_scaled = cls._scale_N(N=N)

        if cls_inds is None:
            cls_inds = _utils.calc_cls_inds(y)

        if (norm_dist_mat is None or orig_dist_mat_min is None or
                orig_dist_mat_ptp is None):
            orig_dist_mat = cls._calc_norm_dist_mat(
                N=N,
                metric=metric,
                p=p,
                N_scaled=N_scaled,
                normalize=False)

        else:
            orig_dist_mat = (
                norm_dist_mat * orig_dist_mat_ptp + orig_dist_mat_min)

        # Note: using the original pairwise distances between instances,
        # instead of the normalized ones, to preserve geometrical/spatial
        # coherence between the sphere centers, radius, and placements.
        # That is why we are not using neither the precomputed
        # 'nearest_enemy_dist' nor 'nearest_enemy_ind' values here.
        nearest_enemy_dist, nearest_enemy_ind = (cls._calc_nearest_enemies(
            norm_dist_mat=orig_dist_mat,
            cls_inds=cls_inds,
            return_inds=True))

        radius = _calc_hyperspheres_radius(
            nearest_enemy_ind=nearest_enemy_ind,
            nearest_enemy_dist=nearest_enemy_dist)

        sphere_inst_count = _agglomerate_hyperspheres(centers=N_scaled,
                                                      radius=radius)

        # Note: in the reference paper, just the fraction of
        # remaining hyperspheres to the size of the dataset is
        # calculated. However, just like the R mfe package,
        # we return the fraction of the number of instances in
        # each remaining hypersphere to provide more informative
        # summarization values.
        t1 = sphere_inst_count[sphere_inst_count > 0] / y.size

        return t1

    @classmethod
    def ft_t2(cls, N: np.ndarray) -> float:
        """Compute the average number of features per dimension.

        This measure is in (0, m] range, where `m` is the number of
        features in ``N``.

        Parameters
        ----------
        N : :obj:`np.ndarray`
            Numeric attributes from fitted data.

        Returns
        -------
        float
            Average number of features per dimension.

        References
        ----------
        .. [1] Ana C. Lorena, Luís P. F. Garcia, Jens Lehmann, Marcilio C. P.
           Souto, and Tin K. Ho. How Complex is your classification problem?
           A survey on measuring classification complexity (V2). (2019)
           (Cited on page 15). Published in ACM Computing Surveys (CSUR),
           Volume 52 Issue 5, October 2019, Article No. 107.
        """
        # Note: This metafeature has a link with the 'ft_attr_to_inst',
        # but considers the trandormed data in N instead of the original
        # attributes 'X'. Maybe this is a aspect that may change in the
        # future.
        # return MFEGeneral.ft_attr_to_inst(X=X)

        return N.shape[1] / N.shape[0]

    @classmethod
    def ft_t3(
            cls,
            N: np.ndarray,
            num_attr_pca: t.Optional[int] = None,
            random_state: t.Optional[int] = None,
    ) -> float:
        """Compute the average number of PCA dimensions per points.

        This measure is in (0, m] range, where `m` is the number of
        features in ``N``.

        Parameters
        ----------
        N : :obj:`np.ndarray`
            Numerical fitted data.

        num_attr_pca : int, optional
            Number of features after PCA where a fraction of at least 0.95
            of the data variance is explained by the selected components.

        random_state : int, optional
            If the fitted data is huge and the number of principal components
            to be kept is low, then the PCA analysis is done using a randomized
            strategy for efficiency. This random seed keeps the results
            replicable. Check ``sklearn.decomposition.PCA`` documentation for
            more information.

        Returns
        -------
        float
            Average number of PCA dimensions (explaining at least 95% of the
            data variance) per points.

        References
        ----------
        .. [1] Ana C. Lorena, Luís P. F. Garcia, Jens Lehmann, Marcilio C. P.
           Souto, and Tin K. Ho. How Complex is your classification problem?
           A survey on measuring classification complexity (V2). (2019)
           (Cited on page 15). Published in ACM Computing Surveys (CSUR),
           Volume 52 Issue 5, October 2019, Article No. 107.
        """
        if num_attr_pca is None:
            sub_dic = cls.precompute_pca_tx(N=N, random_state=random_state)
            num_attr_pca = sub_dic["num_attr_pca"]

        num_inst = N.shape[0]

        return num_attr_pca / num_inst

    @classmethod
    def ft_t4(cls,
              N: np.ndarray,
              num_attr_pca: t.Optional[int] = None,
              random_state: t.Optional[int] = None) -> float:
        """Compute the ratio of the PCA dimension to the original dimension.

        The components kept in the PCA dimension explains at least 95% of
        the data variance.

        This measure is in [0, 1] range.

        Parameters
        ----------
        N : :obj:`np.ndarray`
            Numerical fitted data.

        num_attr_pca : int, optional
            Number of features after PCA where a fraction of at least 0.95
            of the data variance is explained by the selected components.

        random_state : int, optional
            If the fitted data is huge and the number of principal components
            to be kept is low, then the PCA analysis is done using a randomized
            strategy for efficiency. This random seed keeps the results
            replicable. Check ``sklearn.decomposition.PCA`` documentation for
            more information.

        Returns
        -------
        float
            Ratio of the PCA dimension (explaining at least 95% of the data
            variance) to the original dimension.

        References
        ----------
        .. [1] Ana C. Lorena, Luís P. F. Garcia, Jens Lehmann, Marcilio C. P.
           Souto, and Tin K. Ho. How Complex is your classification problem?
           A survey on measuring classification complexity (V2). (2019)
           (Cited on page 15). Published in ACM Computing Surveys (CSUR),
           Volume 52 Issue 5, October 2019, Article No. 107.
        """
        if num_attr_pca is None:
            sub_dic = cls.precompute_pca_tx(N=N, random_state=random_state)
            num_attr_pca = sub_dic["num_attr_pca"]

        num_attr = N.shape[1]

        return num_attr_pca / num_attr

    @classmethod
    def ft_lsc(cls,
               N: np.ndarray,
               y: np.ndarray,
               metric: str = "minkowski",
               p: t.Union[int, float] = 2,
               cls_inds: t.Optional[np.ndarray] = None,
               N_scaled: t.Optional[np.ndarray] = None,
               norm_dist_mat: t.Optional[np.ndarray] = None,
               nearest_enemy_dist: t.Optional[np.ndarray] = None) -> float:
        """Local set average cardinality.

        The Local-Set (LS) of an example `x_i` in a dataset ``N`` is
        defined as the set of points from ``N`` whose distance to `x_i`
        is smaller than the distance from `x_i` and its nearest enemy
        (the nearest instance from a distinct class of `x_i`.)

        The cardinality of the LS of an example indicates its proximity
        to the decision boundary and also the narrowness of the gap
        between the classes.

        This measure is in [0, 1 - 1/n] range, where `n` is the number
        of instances in ``N``.

        Parameters
        ----------
        N : :obj:`np.ndarray`
            Numerical fitted data.

        y : :obj:`np.ndarray`
            Target attribute.

        metric : str, optional
            Metric used to calculate the distances between the instances.
            Check the ``scipy.spatial.distance.cdist`` documentation to
            get a list of all available metrics. This argument is used
            only if ``norm_dist_mat`` is None.

        p : int, optional
            Power parameter for the Minkowski metric. When p = 1, this is
            equivalent to using Manhattan distance (l1), and Euclidean
            distance (l2) for p = 2. For arbitrary p, Minkowski distance
            (l_p) is used. Used only if ``norm_dist_mat`` is None.

        cls_inds : :obj:`np.ndarray`, optional
            Boolean array which indicates the examples of each class.
            The rows corresponds to each distinct class, and the columns
            corresponds to the instances. Used only if the argument
            ``nearest_enemy_dist`` is None.

        N_scaled : :obj:`np.ndarray`, optional
            Numerical data ``N`` with each feature normalized  in [0, 1]
            range. Used only if ``norm_dist_mat`` is None. Used to take
            advantage of precomputations.

        norm_dist_mat : :obj:`np.ndarray`, optional
            Square matrix with the pairwise distances between each
            instance in ``N_scaled``, i.e., between the normalized
            instances. Used to take advantage of precomputations.

        nearest_enemy_dist : :obj:`np.ndarray`, optional
            Distance of each instance to its nearest enemy (instances
            of a distinct class.)

        Returns
        -------
        float
            Local set average cardinality.

        References
        ----------
        .. [1] Ana C. Lorena, Luís P. F. Garcia, Jens Lehmann, Marcilio C. P.
           Souto, and Tin K. Ho. How Complex is your classification problem?
           A survey on measuring classification complexity (V2). (2019)
           (Cited on page 15). Published in ACM Computing Surveys (CSUR),
           Volume 52 Issue 5, October 2019, Article No. 107.
        .. [2] Enrique Leyva, Antonio González, and Raúl Pérez. A set of
           complexity measures designed for applying meta-learning to instance
           selection. IEEE Transactions on Knowledge and Data Engineering,
           27(2):354–367, 2014.
        """
        if norm_dist_mat is None:
            norm_dist_mat = cls._calc_norm_dist_mat(
                N=N, metric=metric, p=p, N_scaled=N_scaled)

        if nearest_enemy_dist is None:
            if cls_inds is None:
                cls_inds = _utils.calc_cls_inds(y)

            nearest_enemy_dist = cls._calc_nearest_enemies(
                norm_dist_mat=norm_dist_mat,
                cls_inds=cls_inds,
                return_inds=False)

        lsc = (1.0 - np.sum(norm_dist_mat < nearest_enemy_dist) / (y.size**2))

        return lsc

    @classmethod
    def ft_density(cls,
                   N: np.ndarray,
                   y: np.ndarray,
                   radius: t.Union[int, float] = 0.15,
                   metric: str = "minkowski",
                   p: t.Union[int, float] = 2,
                   cls_inds: t.Optional[np.ndarray] = None,
                   N_scaled: t.Optional[np.ndarray] = None,
                   norm_dist_mat: t.Optional[np.ndarray] = None) -> float:
        """Average density of the network.

        This measure considers the number of edges that are retained in the
        graph (Same-class Radius Nearest Neighbors) built from the dataset
        normalized by the maximum number of edges between `y.size` instances.

        This measure is in [0, 1] range.

        Parameters
        ----------
        N : :obj:`np.ndarray`
            Numerical fitted data.

        y : :obj:`np.ndarray`
            Target attribute.

        radius : float or int, optional
            Maximum distance between each pair of instances of the same
            class to both be considered neighbors of each other. Note that
            each feature of ``N`` is first normalized into the [0, 1]
            range before the neighbor calculations.

        metric : str, optional
            Metric used to calculate the distances between the instances.
            Check the ``scipy.spatial.distance.cdist`` documentation to
            get a list of all available metrics. This argument is used
            only if ``norm_dist_mat`` is None.

        p : int, optional
            Power parameter for the Minkowski metric. When p = 1, this is
            equivalent to using Manhattan distance (l1), and Euclidean
            distance (l2) for p = 2. For arbitrary p, Minkowski distance
            (l_p) is used. Used only if ``norm_dist_mat`` is None.

        cls_inds : :obj:`np.ndarray`, optional
            Boolean array which indicates the examples of each class.
            The rows corresponds to each distinct class, and the columns
            corresponds to the instances.

        N_scaled : :obj:`np.ndarray`, optional
            Numerical data ``N`` with each feature normalized  in [0, 1]
            range. Used only if ``norm_dist_mat`` is None. Used to take
            advantage of precomputations.

        norm_dist_mat : :obj:`np.ndarray`, optional
            Square matrix with the pairwise distances between each
            instance in ``N_scaled``, i.e., between the normalized
            instances. Used to take advantage of precomputations.

        Returns
        -------
        float
            Complement of the ratio of total edges in the Radius Nearest
            Neighbors graph and the total number of edges that could
            possibly exists in a graph with the given number of instances.

        References
        ----------
        .. [1] Ana C. Lorena, Luís P. F. Garcia, Jens Lehmann, Marcilio C. P.
           Souto, and Tin K. Ho. How Complex is your classification problem?
           A survey on measuring classification complexity (V2). (2019)
           (Cited on page 9). Published in ACM Computing Surveys (CSUR),
           Volume 52 Issue 5, October 2019, Article No. 107.
        """
        if cls_inds is None:
            cls_inds = _utils.calc_cls_inds(y)

        if norm_dist_mat is None:
            norm_dist_mat = cls._calc_norm_dist_mat(
                N=N, metric=metric, p=p, N_scaled=N_scaled)

        # Note: -y.size to discount self-loops
        total_edges = -y.size

        for inds_cur_cls in cls_inds:
            dist_mat_subset = norm_dist_mat[inds_cur_cls, :][:, inds_cur_cls]
            total_edges += np.sum(dist_mat_subset < radius)

        # Note: dividing 'total_edges' by 2 (i.e., omitting the '2 *' factor
        # in the formula below) to discount the symmetry of the adjacency
        # matrix, as the underlying 'Same-class Radius Nearest Neighbors'
        # graph is undirected.
        density = 1.0 - total_edges / (y.size * (y.size - 1))

        return density

    @classmethod
    def ft_cls_coef(
            cls,
            N: np.ndarray,
            y: np.ndarray,
            radius: t.Union[int, float] = 0.15,
            metric: str = "minkowski",
            p: t.Union[int, float] = 2,
            cls_inds: t.Optional[np.ndarray] = None,
            N_scaled: t.Optional[np.ndarray] = None,
            norm_dist_mat: t.Optional[np.ndarray] = None) -> np.ndarray:
        """Clustering coefficient.

        The clustering coefficient of a vertex `v_i` is given by the
        ratio of the number of edges between its neighbors (in a Same-class
        Radius Neighbor Graph) and the maximum number of edges that could
        possibly exist between them.

        This measure is in [0, 1] range.

        Parameters
        ----------
        N : :obj:`np.ndarray`
            Numerical fitted data.

        y : :obj:`np.ndarray`
            Target attribute.

        radius : float or int, optional
            Maximum distance between each pair of instances of the same
            class to both be considered neighbors of each other. Note that
            each feature of ``N`` is first normalized into the [0, 1]
            range before the neighbor calculations.

        metric : str, optional
            Metric used to calculate the distances between the instances.
            Check the ``scipy.spatial.distance.cdist`` documentation to
            get a list of all available metrics. This argument is used
            only if ``norm_dist_mat`` is None.

        p : int, optional
            Power parameter for the Minkowski metric. When p = 1, this is
            equivalent to using Manhattan distance (l1), and Euclidean
            distance (l2) for p = 2. For arbitrary p, Minkowski distance
            (l_p) is used. Used only if ``norm_dist_mat`` is None.

        cls_inds : :obj:`np.ndarray`, optional
            Boolean array which indicates the examples of each class.
            The rows corresponds to each distinct class, and the columns
            corresponds to the instances.

        N_scaled : :obj:`np.ndarray`, optional
            Numerical data ``N`` with each feature normalized  in [0, 1]
            range. Used only if ``norm_dist_mat`` is None. Used to take
            advantage of precomputations.

        norm_dist_mat : :obj:`np.ndarray`, optional
            Square matrix with the pairwise distances between each
            instance in ``N_scaled``, i.e., between the normalized
            instances. Used to take advantage of precomputations.

        Returns
        -------
        :obj:`np.ndarray`
            Clustering coefficient of given data.

        References
        ----------
        .. [1] Ana C. Lorena, Luís P. F. Garcia, Jens Lehmann, Marcilio C. P.
           Souto, and Tin K. Ho. How Complex is your classification problem?
           A survey on measuring classification complexity (V2). (2019)
           (Cited on page 9). Published in ACM Computing Surveys (CSUR),
           Volume 52 Issue 5, October 2019, Article No. 107.
        """
        if cls_inds is None:
            cls_inds = _utils.calc_cls_inds(y)

        if norm_dist_mat is None:
            norm_dist_mat = cls._calc_norm_dist_mat(
                N=N, metric=metric, p=p, N_scaled=N_scaled)

        # Note: -1 to discount self-loops
        neighbor_edges = np.full(y.size, fill_value=-1, dtype=int)

        for inds_cur_cls in cls_inds:
            dist_mat_subset = norm_dist_mat[inds_cur_cls, :][:, inds_cur_cls]
            neigh_num = np.sum(dist_mat_subset < radius, axis=1)
            neighbor_edges[inds_cur_cls] += neigh_num

        # Note: also including the node itself to calculate the total
        # possible edges between 'k' nodes, as the formula presented
        # in the original paper is not supposed to work with only the
        # number of the node neighbors, as the paper seems to claim.
        total_nodes = np.sum(norm_dist_mat < radius, axis=1)

        cls_coef = 1.0 - 2 * np.mean(neighbor_edges / (1e-8 + total_nodes *
                                                       (total_nodes - 1)))

        # Note: the R mfe implementation calculates cls_coef as:
        # cls_coef = 1 - transitivity(g), like the code below:

        # import networkx
        # adj_mat = ...  # Calculate adjacency matrix
        # g = networkx.Graph(adj_mat)
        # cls_coef = 1 - networkx.transitivity(g)
        # print(cls_coef)

        # Whether one implementation should be preferred over another is
        # up to discussion.

        return cls_coef

    @classmethod
    def ft_hubs(cls,
                N: np.ndarray,
                y: np.ndarray,
                radius: t.Union[int, float] = 0.15,
                metric: str = "minkowski",
                p: t.Union[int, float] = 2,
                cls_inds: t.Optional[np.ndarray] = None,
                N_scaled: t.Optional[np.ndarray] = None,
                norm_dist_mat: t.Optional[np.ndarray] = None) -> np.ndarray:
        """Hub score.

        The hub score scores each node by the number of connections it
        has to other nodes, weighted by the number of connections these
        neighbors have.

        The values of node hub score are given by the principal eigenvector
        of (A.t * A), where A is the adjacency matrix of the graph.

        The average value of this measure is in [0, 1] range.

        Parameters
        ----------
        N : :obj:`np.ndarray`
            Numerical fitted data.

        y : :obj:`np.ndarray`
            Target attribute.

        radius : float or int, optional
            Maximum distance between each pair of instances of the same
            class to both be considered neighbors of each other. Note that
            each feature of ``N`` is first normalized into the [0, 1]
            range before the neighbor calculations.

        metric : str, optional
            Metric used to calculate the distances between the instances.
            Check the ``scipy.spatial.distance.cdist`` documentation to
            get a list of all available metrics. This argument is used
            only if ``norm_dist_mat`` is None.

        p : int, optional
            Power parameter for the Minkowski metric. When p = 1, this is
            equivalent to using Manhattan distance (l1), and Euclidean
            distance (l2) for p = 2. For arbitrary p, Minkowski distance
            (l_p) is used. Used only if ``norm_dist_mat`` is None.

        cls_inds : :obj:`np.ndarray`, optional
            Boolean array which indicates the examples of each class.
            The rows corresponds to each distinct class, and the columns
            corresponds to the instances.

        N_scaled : :obj:`np.ndarray`, optional
            Numerical data ``N`` with each feature normalized  in [0, 1]
            range. Used only if ``norm_dist_mat`` is None. Used to take
            advantage of precomputations.

        norm_dist_mat : :obj:`np.ndarray`, optional
            Square matrix with the pairwise distances between each
            instance in ``N_scaled``, i.e., between the normalized
            instances. Used to take advantage of precomputations.

        Returns
        -------
        :obj:`np.ndarray`
            Complement of the hub score of every node.

        References
        ----------
        .. [1] Ana C. Lorena, Luís P. F. Garcia, Jens Lehmann, Marcilio C. P.
           Souto, and Tin K. Ho. How Complex is your classification problem?
           A survey on measuring classification complexity (V2). (2019)
           (Cited on page 9). Published in ACM Computing Surveys (CSUR),
           Volume 52 Issue 5, October 2019, Article No. 107.
        """
        if cls_inds is None:
            cls_inds = _utils.calc_cls_inds(y)

        if norm_dist_mat is None:
            norm_dist_mat = cls._calc_norm_dist_mat(
                N=N, metric=metric, p=p, N_scaled=N_scaled)

        adj_mat = np.zeros_like(norm_dist_mat, dtype=norm_dist_mat.dtype)

        for inds_cur_cls in cls_inds:
            _inds = np.flatnonzero(inds_cur_cls)
            _inds = tuple(np.meshgrid(_inds, _inds, copy=False, sparse=True))
            dist_mat_subset = norm_dist_mat[_inds]
            adj_mat[_inds] = dist_mat_subset * (dist_mat_subset < radius)

        # Note: 'adj_mat' is symmetric because the underlying graph is
        # undirected. Also, A^t * A = A * A^t, with 'A' = adj_mat.
        _, eigvecs = np.linalg.eigh(np.dot(adj_mat.T, adj_mat))

        # Note: in the reference paper, it is used the average value of
        # the principal eigenvector. However, to enable summarization,
        # and just like the R mfe package, here we chose to return all
        # complement of the hub scores for every node.
        hubs = 1.0 - np.abs(eigvecs[:, -1])

        return hubs<|MERGE_RESOLUTION|>--- conflicted
+++ resolved
@@ -58,12 +58,8 @@
     precomputation or feature extraction method of module ``landmarking``).
     """
     @classmethod
-<<<<<<< HEAD
     def precompute_complexity(cls,
                               y: t.Optional[np.ndarray] = None,
-=======
-    def precompute_complexity(cls, y: t.Optional[np.ndarray] = None,
->>>>>>> c0992676
                               **kwargs) -> t.Dict[str, t.Any]:
         """Precompute some useful things to support feature-based measures.
 
@@ -1482,7 +1478,6 @@
 
         y : :obj:`np.ndarray`
             Target attribute.
-<<<<<<< HEAD
 
         metric : str, optional
             Metric used to calculate the distances between the instances.
@@ -1499,8 +1494,6 @@
         class_freqs : :obj:`np.ndarray`, optional
             The number of examples in each class. The indices corresponds to
             the classes.
-=======
->>>>>>> c0992676
 
         cls_inds : :obj:`np.ndarray`, optional
             Boolean array which indicates the examples of each class.
