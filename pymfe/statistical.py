--- conflicted
+++ resolved
@@ -616,12 +616,6 @@
         N : :obj:`np.ndarray`
             Fitted numerical data.
 
-<<<<<<< HEAD
-=======
-        epsilon : float, optional
-            A tiny value to prevent division by zero.
-
->>>>>>> c0992676
         Returns
         -------
         :obj:`np.ndarray`
