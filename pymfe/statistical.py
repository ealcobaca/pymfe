--- conflicted
+++ resolved
@@ -616,12 +616,6 @@
         N : :obj:`np.ndarray`
             Fitted numerical data.
 
-<<<<<<< HEAD
-=======
-        epsilon : float, optional
-            A tiny value to prevent division by zero.
-
->>>>>>> 8ccd470b
         Returns
         -------
         :obj:`np.ndarray`
